Web of Trust Version 0.4.5 build0020
------------------------------------------------------------------------

SUMMARY (detailed changelog is below):

This is an intermediate maintenance build which provides no functional
changes.

It prepares WoT for the removal of the library freenet-ext.jar and
its contained db4o library from Freenet.
It does so by bundling db4o inside WoT's JAR.

This should in theory work on existing Freenet installations where db4o
is both contained in Freenet and in WoT - but it would be nice to
have some confirmation from testers that this does indeed work on
various operating systems and Java versions.
So please provide feedback on whether it works on your installation.
Make sure to backup the WebOfTrust directory (located in the directory
Freenet is installed to) before.

For developers this build provides some improvements to the build script
and Travis CI.


CHANGELOG - prefixed with the bugtracker issue number:

- 0007018: [Code quality] Travis CI: Upload WebOfTrust.jar to Freenet
           using pyFreenet (xor)

  Travis CI is a cloud service which allows us to automatically compile
  WoT from the source code and run the unit tests.

  WoT's Travis script has been amended to spawn a Freenet node and
  upload the compiled WoT binary to Freenet.
  This is a great stress reduction for release managers as the trust
  they need to put into the security of their machine is greatly reduced
  if we build the binaries elsewhere.
  The overall security of that might be a bit better because Travis is a
  large, widely used service and thereby they have more money at hand to
  ensure a secure infrastructure.
  Further users can use it as a third-party verification that we didn't
  put secret code into the binaries before we uploaded them.

  To obtain the Freenet URI of an uploaded WoT JAR search the raw Travis
  job log for "CHK@". The filename WebOfTrust.jar wouldn't work because
  it is renamed to include the specific version which was compiled.

  The JAR will only be uploaded if compiling and testing did succeed,
  otherwise there will be no CHK@ in the output.

- 0006737: [Code quality] Prepare for fred's removal of freenet-ext.jar
           and db4o

  Freenet build01482 is scheduled to split up freenet-ext.jar into
  multiple JARs, and during this procedure remove db4o from the set of
  JARs which fred ships.

  To prepare for that, the following has been done:

  - the WoT build script has been amended to bundle db4o in WoT's own
    JAR. To achieve that a db4o-7.4 repository has been extracted from
    the Freenet "contrib" repository.
    WoT's build script has been amended to automatically clone that git
    repository and compile db4o locally.
    To ensure the least possible effort is required by Freenet release
    managers in validating that these db4o binaries match what had been
    deployed as part of freenet-ext previously, the following steps were
    taken:
      - the db4o-7.4 repository is pulled by the build script using a
        "git submodule" which ensures that the specific commit which is
        pulled is hardcoded into the WoT repository and can only be
        changed manually by whoever has push access to the WoT
        repository hosted by Freenet.
        This means that I can host the db4o-7.4 repository on my own
        GitHub account (xor-freenet) WITHOUT being able to change what
        people get when they pull WoT from Freenet's GitHub.
        In turn Freenet does not have to host a clone of the db4o
        repository on their own.
      - the db4o-7.4 repository was extracted from Freenet's contrib
        repository, not from the original db4o SVN. This allows Freenet
        release managers to simply use:
          $ git verify-tag v29
          $ gitk v29..HEAD
        to see what has changed between the deployed freenet-ext and
        the new db4o-7.4 repository.
        Keeping the db4o version which WoT uses as close to what it has
        been using previously is critically important because my test
        runs have shown that newer db4o versions trigger severe bugs.
        That is also why the repository is called "db4o-7.4" instead of
        just "db4o" - to document that WoT currently needs precisly that
        version.
        Once I am ready to deal with fixing the bugs triggered by newer
        versions I will publish the original db4o SVN repository as a
        git repository called "db4o" and switch WoT to use that. So the
        db4o commit history is not lost yet :)

  - WoT's build script has been changed to not hardcode any specific
    filenames of JARs which fred and thereby WoT needs as dependencies.
    Instead all JARs in the directory
      ../fred/build/output/
    are included on the classpath when building WoT. That directory is
    populated if fred is built with:
      $ ./gradlew jar copyRuntimeLibs
    To allow you to test whether the WoT builder finds all JARs a new
    Ant task was introduced:
      $ ant print-libs
    It should show all runtime dependencies of fred (see its Gradle
    build file), plus "junit4.jar", "hamcrest-core.jar" and
    optionally "cobertura.jar" if using "ant -Dtest.coverage=true".
    (The db4o JAR won't be shown as that is not an external dependency,
    i.e. WoT obtains it automatically, you don't have to provide it.)
    If compiling fails due to missing classes see the "Configuration"
    section at top of "build.xml" for the configured locations - all
    external JARs have been moved to that section.

- 0006929: [Bugs] Travis CI builds fail due to changes at fred (xor)

  The .travis.yml configuration of Travis CI has been fixed to be
  compatible to the huge changeset of the Freenet core fred which is
  being developed on fred's next branch.
  Specifically it was adapted to be compatible with the new Gradle
  builder of fred which has replaced Ant there - while keeping Ant at
  WoT so we don't have too much migration efforts going on for now.

  The unit tests of WoT do succeed against the new fred code so
  hopefully WoT won't delay the release of the fred changes any further
  than they have already been delayed.
  This also the first time where the "CI" = continuous integration
  in Travis CI is really happening to meet its definition:
  I don't have a Gradle build setup for fred branch next yet so it is of
  true benefit to be able to test it elsewhere :)

- 0007016: [Bugs] Fix unit test failure on Java 9 (xor)

  Fixes a bug in the unit tests, not in the actual code.

  Symptom was:
    junit.framework.AssertionFailedError: static final boolean
    plugins.WebOfTrust.Persistent.$assertionsDisabled expected not same

- 0007017: [Bugs] Fix unit test failure on Java 9 (xor)

  Fixes a bug in the unit tests, not in the actual code.

  Symptom was:
    testExportIntroduction() would fail due to the Java 9 XML
    generation code changing the way indentation was produced.

Thanks to:
<<<<<<< HEAD
  - ArneBab for being willing to review and deploy WoT.
=======
  - ArneBab for being willing to review and deploy WoT.
  - ArneBab for providing pyFreenet which greatly helped in
    automatically uploading the WoT JAR using Travis CI.
  - nextgens for Travis CI.

Links:
  [1] https://...
>>>>>>> ddffd8d3
<|MERGE_RESOLUTION|>--- conflicted
+++ resolved
@@ -18,8 +18,10 @@
 Make sure to backup the WebOfTrust directory (located in the directory
 Freenet is installed to) before.
 
-For developers this build provides some improvements to the build script
-and Travis CI.
+For testers and developers this build provides some improvements to the
+build script and Travis CI.
+Most notably Travis CI now after compiling WoT automatically uploads the
+resulting binary to Freenet.
 
 
 CHANGELOG - prefixed with the bugtracker issue number:
@@ -147,14 +149,6 @@
     generation code changing the way indentation was produced.
 
 Thanks to:
-<<<<<<< HEAD
-  - ArneBab for being willing to review and deploy WoT.
-=======
   - ArneBab for being willing to review and deploy WoT.
   - ArneBab for providing pyFreenet which greatly helped in
-    automatically uploading the WoT JAR using Travis CI.
-  - nextgens for Travis CI.
-
-Links:
-  [1] https://...
->>>>>>> ddffd8d3
+    automatically uploading the WoT JAR using Travis CI.