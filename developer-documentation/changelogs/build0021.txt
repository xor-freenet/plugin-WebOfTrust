Web of Trust Version 0.4.6 build0021
------------------------------------------------------------------------

SUMMARY AND OUTLOOK (detailed changelog is below)

Summary blah blah. Blah blah reference to link [1].

Outlook blah blah.

Thanks to the Cobertura test coverage analysis tool which WoT supports
since the previous release, efforts have begun towards achieving 100%
test coverage in WoT.


CHANGELOG - prefixed with the bugtracker issue number

- 0000001: [category_of_issue_1] title_of_issue_1.......................
           more_lines_of_title (developer_of_issue_1)...................

  Blah.
  Blah.

- 0000002: .............................................................
           .............................................................
  0000003: .............................................................
           .............................................................

  Blah.
  Blah.

- 0007021: [Performance] Statistics page: Add graphs of download speed
           (xor)

  This adds two plots to the page:
  - Total downloaded identity files plotted against the uptime of WoT
  - Identity files downloaded per hour plotted against the uptime.

  They show both data of the current session as well as of the last
  session, i.e. from before Freenet / WoT was restarted the last time.
  Each of both is displayed separately for comparison.

  The data of the last session is stored in a file separate to the main
  WoT database.
  This allows benchmarking changes to the codebase by doing two runs,
  with the old and the new code, using a fresh db4o database each while
  keeping the statistics file.
  The resulting plots will contain both test runs then.
  This will be used to benchmark the main goal of this build - the
  rewrite of the code for downloading identities.

  The XChart plotting library was used to produce the plots, which seems
  very easy to use and thus luckily was a good choice.
  As XChart provides only rendering, not computation, I wrote lots of
  utility classes to make it easy to gather and preprocess the input
  data for plots.
  Unit tests to provide full test coverage for the utility classes have
  been shipped as well. The support for using the Cobertura test
  coverage analysis library which I've recently added to WoT is now
  paying off.
  Overall it will now be very easy to add further plots of different
  aspects which are a good idea to measure for performance improvement
  purposes. I will definitely consider this for future releases.

- 0006994: [Performance] Fix up to 1.5 hour delay of captcha solution
           download (xor)

  The identities which publish captchas check for solutions of them on
  the network every 0.5 to 1.5 hours (randomized delay).

  Unfortunately the code which does this had a bug:
  When generating new captchas it didn't try to download solutions right
  after uploading the captchas.
  Instead the solutions would only be downloaded at the next iteration
  of the maintenance loop, i.e. after the said 0.5 to 1.5 hours.
  This could cause a delay of 1.5 hours for new identities to become
  visible after solving a captcha.

  It was fixed to try to download solutions right away.
  Together with the below fix for issue 0006996 a round-trip time of 3
  minutes should be possible now for introduction, as measured by 89
  iterations of the new unit test for introduction introduced by
  issue 0006951.
  That time is for uploading the captcha, the remote identity downloading
  the captcha, uploading the solution, the solution being downloaded by
  the captcha's publisher, and the introduced identity being downloaded
  by it as well.

  Notably this was discovered thanks to the new unit test for captcha
  up-/download as introduced in this release by issue 0006951.

- 0006996: [Performance] Fix 10 minute delay of captcha solution upload
           (xor)

  The code which uploads captcha solutions had a bug which almost always
  caused the upload of solutions to be delayed by 10 minutes, causing
  new identities to not become visible before that.

  This delay has been reduced to zero.

  This was also discovered thanks to the new unit test for captcha
  up-/download.

- 0006835: [Features] Merge random nickname improvement (ArneBab)

  Some very short name templates such as "D" or "CNR" were removed to
  make the names more pleasant.

  Further the wizard for creating identities has been changed to remove
  the following warning:
     "If you don't like it please do not reload the page to generate
      another random name - this also reveals something about your
      preferences!"

  It was removed because:
  - it's nice if users can have a name which they identify with.
  - it seems very difficult for an attacker to even find a place where
    statistics about the name preferences of someone could be
    acquired. Without stats, it is impossible to take good guesses which
    random nicknames belong to whom.

- [Usability] Suffix "Not downloaded yet" nickname placeholders with
  part of the identities' unique identifiers to allow distinguishing the
  affected identities (xor)

CHANGELOG about stuff only interesting for developers

- 0006804: [Code quality] Unit tests: Recycle fred simulator code to
           allow tests which do real inserts/fetches (xor)

  Previously WoT unit tests have not been testing the code for
  uploading/downloading to/from the Freenet network at all.
  They only tested the core which processes the transferred data.

  Now unit tests can use the new class AbstractMultiNodeTest to use the
  Freenet core code to create multiple real Freenet instances on the
  local machine which connect to each other, and run the WoT plugin on
  multiple of those nodes to test network traffic between instances of
  WoT.
  This does not involve the public network, all traffic is strictly
  local.

  Surprisingly this does not require much computing power:
  Hundreds of test runs have shown that it does reliably complete with
  only 10 nodes. Dozens of runs validated that it requires as little as
  512 MB of RAM given to Java, it may possibly even work with 256 MB.
  A simple upload/download test run completes within 167 seconds on my
  10 years old 2.4 GHz Core 2 Duo.

  Further, it is nice to know that a simple network-based test only
  takes 150 lines of code to implement.

  This allows us to do really sophisticated high level tests of whether
  WoT works as intended, some of which have already been implemented,
  see the following issues.

- 0006950: [Code quality] Unit tests: Networked tests for classes
           IdentityFetcher and IdentityInserter (xor)

  While the primary goal of this release is to replace the legacy class
  IdentityFetcher with a much faster new implementation (classes
  IdentityDownloader*), the legacy class was nevertheless preserved so
  we can keep it as a reference implementation for a while to have
  something to test the new code against.

  It was decided to use the legacy class as a first subject to test with
  the new code for networked tests as described by the aforementioned
  issue 0006804. It is a good idea to test the legacy class because:
  - it had to be modified by this release to take account for the
    changes to the WoT core which had to be made to power the new
    implementation. These modifications could have caused bugs.
  - it is more easy to understand than the new implementation and thus
    serves well as a simple example of how to do networked tests.

  Class IdentityFetcherTest was added which tests IdentityFetcher -
  and also the IdentityInserter as a side effect - like this:
  - Creates two WoT instances connected by network.
  - Creates an identity on WoT #1 and has the IdentityInserter insert
    it into the local Freenet network.
  - Creates another identity on WoT #2 which adds the remote identity
    by its URI and sets a positive trust to it.
  - Waits until the remote identity is successfully fetched and imported
    by the IdentityFetcher and validates its attributes are equal to the
    original.

  This increases WoT's overall test coverage by lines from 47% to 49%,
  and branch coverage from 40% to 42%.
  This was measured by the Cobertura support which was introduced by the
  previous release and can be used by:
    ant -Dtest.coverage=true && firefox test-coverage/html/index.html

- 0006951: [Code quality] Unit tests: Networked tests for captcha
           upload/download/solving (xor)

  Another networked test was introduced which tests a full cycle of
  identity introduction among two WoT instances in a local test network
  of 10 Freenet nodes:
  - an identity is created at the "server" WoT instance and it uploads
    a captcha.
  - another identity is created at the "client" WoT instance to trust
    the server identity and download its captcha.
  - once the captcha is downloaded at the client it is solved and the
    solution is uploaded to the test network.
  - the test then waits for the server to discover the captcha solution
    and checkes whether it results in a trust value to the client
    identity.
  - the test further waits for whether the client identity is actually
    downloaded as a result of the trust value.
  - once the client identity is downloaded at the server it is compared
    with the instance of it at the client using Identity.equals() to
    have a bonus check for whether all its data is transported correctly
    across the network.

  The test prints the time each of the important steps take to execute,
  and also the total round-trip time for introduction - which is 3
  minutes now thanks to the bugs caught by the test - it was up to 1.7 h
  before.

  This increases WoT's overall test coverage by lines from 49% to 52%,
  and branch coverage from 42% to 44%.

- 0006895: [Code quality] Unit tests: (Almost) Full coverage for class
           Score (xor)

  This release delivers a rewrite of the test for class Score, which is
  one of the core storage classes of WoT's data model.
  It is a simple class but used very much so decent tests are still a
  good idea.
  It has got 94% line coverage and 89 % branch coverage.
  Previously line coverage of this was 75%, branch coverage 58%.
  The new test is 1190 lines long itself, the old one was merely 138.
  So while the old test did have a high coverage level, it probably
  didn't check most of the behavior of the stuff it happened to cause
  to execute - remember: coverage percentages only say what is executed,
  not whether it is actually tested.
  When designing the new test I tried to test every aspect of the code
  no matter how unlikely to fail it seems.
  This gives us good insurance against future bogus modifications, which
  could for example happen when we migrate from db4o to a different
  database.

  The few percents which are missing towards 100% are due to not testing
  deprecated code; and due to the fact that the Ant builder of WoT does
  not support Mockito yet - without it we cannot cause the internal
  failures required to cover the remaining branches.
  A bug has been filed to address this in the future:
  https://bugs.freenetproject.org/view.php?id=6915

  As a result of reviewing and testing almost every aspect of class
  Score, various non-critical bugs in Score and other core classes were
  detected and fixed:
  - Minor performance improvement: Remove useless synchronization of all
    the getters / setters at Score and Trust
  - Make IdentityID / TrustID / ScoreID detect too short IDs
  - Remove incompliant hashCode() there
  - Unify toString() of core classe to get coherent logging
  - Fix creation date of Score not always being strictly equal to date
    of modification after creation
  - Provide replacement for deprecated function at Score
  - Score.setCapacity(): Check whether capacity is legal
  - Score.getDateOfCreation(): Remove duplicate function
  - Score.clone(): Fix to copy mVersionID
  - Score.startupDatabaseIntegrityTest(): Check mCapacity and mVersionID
  - Main class WebOfTrust: Document what capacities are, provide array
    with all valid ones
  - DateUtil: New class to provide waitUntilCurrentTimeUTCIsAfter(),
    useful for unit tests
  - AbstractJUnit4BaseTest: Migrate more functions from the JUnit 3
    predecessor of this class

  Irrelevant but interesting random statistics: The tested class Score
  itself is 540 lines of code. Comparing that to the 1190 lines of
  test code for it shows that the metric for how long full unit tests
  are typically may be "twice as much as the tested code itself."

- 0006967: [Code quality] Unit tests: Introduce finite memory limit of
           512 MB (xor)

  Previously there was no memory limit for the unit tests at all, they
  could consume as much memory as they pleased / as the default Java
  memory limit of the current machine allowed them to.

  The 512 MB memory limit was determined by running ~ 10 iterations of
  the tests with 4GB, 512 MB, 384 MB and 256 MB.

  The runtime average wasn't significantly different for any of those
  so there is no excessive garbage collection happening and 512 MB
  should be  enough for now and leave some leeway for new tests.

  This is also intended as a service to people who use Freenet on a
  Raspberry Pi - being able to build WoT there is a first step towards
  ensuring it works with the hardware constraints of the Pi.
  Along with the decrease of memory / CPU usage because of the
  IdentityFetcher-rewrite of this release WoT may nowadays actually just
  work fine on a Pi. Feedback is welcome :)

  FYI you can use e.g. jVisualVM to watch the memory usage and GC
  activity of Freenet.

- 0006891: [Code quality] Make code for downloading identities modular
           to allow alternate implementations (xor)

  With the implementation of issue 0003816 (Redesign the IdentityFetcher
  to get rid of the network wide O(n²) fetch count), the goal was not
  only to replace the old IdentityFetcher with a new implementation, but
  also to keep the old codebase working so it can be used as something
  to test the new codebase against.

  Therefore an interface "IdentityDownloader" was extracted
  from IdentityFetcher; and a class "IdentityDownloaderController" was
  introduced which can run one or multiple different implementations of
  IdentityDownloader.
  This can be the old IdentityFetcher, the current new implementation,
  or possible future alternate ones.

  So if you want to provide another implementation with possible
  improvements over the heuristics of the one this release ships, go
  ahead, it should be easy :)

- 0006934: [Code quality] Replace "WithoutCommit" function name suffixes
           with "@NeedsTransaction" annotation (xor)

  The annotation was added to class Persistent.
  Newly written functions will use that annotation from now on.
  As the performance work is currently more important I will refrain
  from renaming all preexisting functions for a while.

<<<<<<< HEAD
- [Code quality] Disable very slow assert()s by default (xor)

  They had been added to test incremental Score computation:
  After each trust list import they would do a full Score recomputation
  to see if the incremental one was correct.
  This slowed down debugging sessions a lot so it is disabled by default
  now as incremental computation seems to be bugfree.
  (Non-debug sessions were not affected by this, assertions need to be
  enabled by hand.)

  Class DebugConfiguration has been added to contain the setting for
  this and possibly further similar settings to be added in the future.
=======
- 0007033: [Code quality] Speed up Travis CI builds: Don't recompile
           fred if "git pull" changed nothing (xor)

  The Travis CI build script of WoT usually obtains the most recent
  development version of the Freenet core from GitHub and compiles it
  before it compiles WoT itself against that.

  Compilation of Freenet will now be omitted if its code has not changed
  since the last build.
  The execution time of a Travis CI build is thereby reduced by ~1
  minute. That doesn't sound like much, but there is a time limit of
  50 minutes per Travis build, so it is valuable.

  What would be more beneficial is to obtain the Freenet JAR files from
  the Maven repository which Freenet's Travis CI publishes them to.
  I don't know whether publishing to Maven was implemented yet though,
  the HTML of mvn.freenetproject.org sounds like it wasn't
  - if it in fact was and someone knows how to use it please let me
  know.
>>>>>>> d1bae3ec

THANKS TO

  - ArneBab<|MERGE_RESOLUTION|>--- conflicted
+++ resolved
@@ -324,7 +324,6 @@
   As the performance work is currently more important I will refrain
   from renaming all preexisting functions for a while.
 
-<<<<<<< HEAD
 - [Code quality] Disable very slow assert()s by default (xor)
 
   They had been added to test incremental Score computation:
@@ -337,7 +336,7 @@
 
   Class DebugConfiguration has been added to contain the setting for
   this and possibly further similar settings to be added in the future.
-=======
+
 - 0007033: [Code quality] Speed up Travis CI builds: Don't recompile
            fred if "git pull" changed nothing (xor)
 
@@ -357,7 +356,6 @@
   the HTML of mvn.freenetproject.org sounds like it wasn't
   - if it in fact was and someone knows how to use it please let me
   know.
->>>>>>> d1bae3ec
 
 THANKS TO
 
