--- conflicted
+++ resolved
@@ -267,15 +267,11 @@
 		sfs.putOverwrite("Trustee", trusteeID);
 		return sfs;
 	}
-<<<<<<< HEAD
-    
-=======
 
     /**
      * NOTICE: The added identity will not be fetched unless you also add a positive {@link Trust} value from an {@link OwnIdentity} to it.
      * (An exception would be if another identity which is being fetched starts trusting the added identity at some point in the future)
      */
->>>>>>> 7ac6149f
     private SimpleFieldSet handleAddIdentity(final SimpleFieldSet params) throws InvalidParameterException, MalformedURLException {
     	final String requestURI = getMandatoryParameter(params, "RequestURI");
 
