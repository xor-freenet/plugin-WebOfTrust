/* This code is part of WoT, a plugin for Freenet. It is distributed 
 * under the GNU General Public License, version 2 (or at your option
 * any later version). See http://www.gnu.org/ for details of the GPL. */
package plugins.WebOfTrust.ui.fcp;

import java.lang.ref.WeakReference;
import java.net.MalformedURLException;
import java.util.ArrayList;
import java.util.HashMap;
import java.util.List;
import java.util.Map.Entry;

import plugins.WebOfTrust.Identity;
import plugins.WebOfTrust.OwnIdentity;
import plugins.WebOfTrust.Score;
import plugins.WebOfTrust.SubscriptionManager;
import plugins.WebOfTrust.SubscriptionManager.IdentityChangedNotification;
import plugins.WebOfTrust.SubscriptionManager.Notification;
import plugins.WebOfTrust.SubscriptionManager.ScoreChangedNotification;
import plugins.WebOfTrust.SubscriptionManager.Subscription;
import plugins.WebOfTrust.SubscriptionManager.SubscriptionExistsAlreadyException;
import plugins.WebOfTrust.SubscriptionManager.TrustChangedNotification;
import plugins.WebOfTrust.SubscriptionManager.UnknownSubscriptionException;
import plugins.WebOfTrust.Trust;
import plugins.WebOfTrust.WebOfTrust;
import plugins.WebOfTrust.exceptions.InvalidParameterException;
import plugins.WebOfTrust.exceptions.NoSuchContextException;
import plugins.WebOfTrust.exceptions.NotInTrustTreeException;
import plugins.WebOfTrust.exceptions.NotTrustedException;
import plugins.WebOfTrust.exceptions.UnknownIdentityException;
import plugins.WebOfTrust.exceptions.UnknownPuzzleException;
import plugins.WebOfTrust.introduction.IntroductionPuzzle;
import plugins.WebOfTrust.introduction.IntroductionPuzzle.PuzzleType;
import plugins.WebOfTrust.util.RandomName;
import freenet.keys.FreenetURI;
import freenet.node.FSParseException;
import freenet.pluginmanager.FredPluginFCP;
import freenet.pluginmanager.PluginNotFoundException;
import freenet.pluginmanager.PluginReplySender;
import freenet.support.Base64;
import freenet.support.Logger;
import freenet.support.SimpleFieldSet;
import freenet.support.api.Bucket;

/**
 * @author xor (xor@freenetproject.org), Julien Cornuwel (batosai@freenetproject.org)
 */
public final class FCPInterface implements FredPluginFCP {

    private final WebOfTrust mWoT;
    
    private final SubscriptionManager mSubscriptionManager;
    
    /**
     * Contains all clients which ever subscribed to content.
     * Key = replySender.getPluginName() + ";" + replySender.getIdentifier()
     * FIXME: We should have a proper disconnection mechanism instead of using WeakReferences.
     */
    private final HashMap<String, WeakReference<PluginReplySender>> mClients = new HashMap<String, WeakReference<PluginReplySender>>();

    public FCPInterface(final WebOfTrust myWoT) {
        mWoT = myWoT;
        mSubscriptionManager = mWoT.getSubscriptionManager();
    }

    public void handle(final PluginReplySender replysender, final SimpleFieldSet params, final Bucket data, final int accesstype) {

        try {
            final String message = params.get("Message");
            
            // TODO: Optimization: This should use a HashMap<String, HandleInterface> instead of zillions of equals()
            
            if (message.equals("GetTrust")) {
                replysender.send(handleGetTrust(params), data);
            } else if(message.equals("GetScore")) {
            	replysender.send(handleGetScore(params), data);
            }else if (message.equals("CreateIdentity")) {
                replysender.send(handleCreateIdentity(params), data);
            } else if (message.equals("SetTrust")) {
                replysender.send(handleSetTrust(params), data);
            } else if (message.equals("RemoveTrust")) {
            	  replysender.send(handleRemoveTrust(params), data);
            } else if (message.equals("AddIdentity")) {
                replysender.send(handleAddIdentity(params), data);
            } else if (message.equals("GetIdentity")) {
                replysender.send(handleGetIdentity(params), data);
            } else if (message.equals("GetOwnIdentities")) {
                replysender.send(handleGetOwnIdentities(params), data);
            } else if (message.equals("GetIdentities")) {
            	replysender.send(handleGetIdentities(params), data);
            } else if (message.equals("GetTrusts")) {
            	replysender.send(handleGetTrusts(params), data);
            } else if (message.equals("GetScores")) {
            	replysender.send(handleGetScores(params), data);
            } else if (message.equals("GetIdentitiesByScore")) {
                replysender.send(handleGetIdentitiesByScore(params), data);
            } else if (message.equals("GetTrusters")) {
                replysender.send(handleGetTrusters(params), data);
            } else if (message.equals("GetTrustersCount")) {
            	replysender.send(handleGetTrustersCount(params), data);
            } else if (message.equals("GetTrustees")) {
                replysender.send(handleGetTrustees(params), data);
            } else if (message.equals("GetTrusteesCount")) {
            	replysender.send(handleGetTrusteesCount(params), data);
            } else if (message.equals("AddContext")) {
                replysender.send(handleAddContext(params), data);
            } else if (message.equals("RemoveContext")) {
                replysender.send(handleRemoveContext(params), data);
            } else if (message.equals("SetProperty")) {
                replysender.send(handleSetProperty(params), data);
            } else if (message.equals("GetProperty")) {
                replysender.send(handleGetProperty(params), data);
            } else if (message.equals("RemoveProperty")) {
                replysender.send(handleRemoveProperty(params), data);
            } else if (message.equals("GetIntroductionPuzzles")) {
            	replysender.send(handleGetIntroductionPuzzles(params), data);
            } else if (message.equals("GetIntroductionPuzzle")) {
            	replysender.send(handleGetIntroductionPuzzle(params), data);
            } else if (message.equals("SolveIntroductionPuzzle")) {
            	replysender.send(handleSolveIntroductionPuzzle(params), data);
            } else if (message.equals("Subscribe")) {
            	replysender.send(handleSubscribe(replysender, params), data);
            } else if (message.equals("Unsubscribe")) {
            	replysender.send(handleUnsubscribe(params), data);
            } else if (message.equals("Ping")) {
            	replysender.send(handlePing(), data);
            } else if (message.equals("RandomName")) {
            	replysender.send(handleRandomName(params), data);
            } else {
                throw new Exception("Unknown message (" + message + ")");
            }
        } catch (final Exception e) {
        	// TODO: This might miss some stuff which are errors. Find a better way of detecting which exceptions are okay.
        	boolean dontLog = e instanceof NoSuchContextException ||
        						e instanceof NotInTrustTreeException ||
        						e instanceof NotTrustedException ||
        						e instanceof UnknownIdentityException ||
        						e instanceof UnknownPuzzleException;
        	
        	if(!dontLog)
        		Logger.error(this, "FCP error", e);
        	
            try {
                replysender.send(errorMessageFCP(params.get("Message"), e), data);
            } catch (final PluginNotFoundException e1) {
                Logger.normal(this, "Connection to request sender lost", e1);
            }
        }
    }
    
    private String getMandatoryParameter(final SimpleFieldSet sfs, final String name) throws InvalidParameterException {
    	final String result = sfs.get(name);
    	if(result == null)
    		throw new IllegalArgumentException("Missing mandatory parameter: " + name);
    	
    	return result;
    }

    private SimpleFieldSet handleCreateIdentity(final SimpleFieldSet params)
    	throws InvalidParameterException, FSParseException, MalformedURLException {
    	
    	OwnIdentity identity;
    	
    	final String identityNickname = getMandatoryParameter(params, "Nickname");
    	final String identityContext = getMandatoryParameter(params, "Context");
    	final String identityPublishesTrustListStr = getMandatoryParameter(params, "PublishTrustList");
    	
    	final boolean identityPublishesTrustList = identityPublishesTrustListStr.equals("true") || identityPublishesTrustListStr.equals("yes");
    	final String identityInsertURI = params.get("InsertURI");

    	/* The constructor will throw for us if one is missing. Do not use "||" because that would lead to creation of a new URI if the
    	 * user forgot one of the URIs and the user would not get notified about that.  */
    	synchronized(mWoT) { /* Preserve the locking order to prevent future deadlocks */
        if (identityInsertURI == null) {
            identity = mWoT.createOwnIdentity(identityNickname, identityPublishesTrustList, identityContext);
        } else {
            identity = mWoT.createOwnIdentity(new FreenetURI(identityInsertURI), identityNickname, identityPublishesTrustList,
            		identityContext);
        }
   
        try {
			mWoT.setPublishIntroductionPuzzles(identity.getID(), params.getBoolean("PublishIntroductionPuzzles", false));
		} catch (UnknownIdentityException e) {
			throw new RuntimeException(e);
		}
    	}

    	final SimpleFieldSet sfs = new SimpleFieldSet(true);
        sfs.putOverwrite("Message", "IdentityCreated");
        sfs.putOverwrite("ID", identity.getID());
        sfs.putOverwrite("InsertURI", identity.getInsertURI().toString());
        sfs.putOverwrite("RequestURI", identity.getRequestURI().toString());
        return sfs;
    }
    
    private SimpleFieldSet handleGetTrust(final SimpleFieldSet params) throws InvalidParameterException, NotTrustedException, UnknownIdentityException {
    	final String trusterID = getMandatoryParameter(params, "Truster");
    	final String trusteeID = getMandatoryParameter(params, "Trustee");
    	
    	SimpleFieldSet sfs;
    	synchronized(mWoT) {
    		// TODO: Optimize by implementing https://bugs.freenetproject.org/view.php?id=6076
    		sfs = handleGetTrust(mWoT.getTrust(mWoT.getIdentityByID(trusterID), mWoT.getIdentityByID(trusteeID)));
    	}
    	sfs.putOverwrite("Message", "Trust");
    	return sfs;
    }
    
    private SimpleFieldSet handleGetTrust(final Trust trust) {
    	final SimpleFieldSet sfs = new SimpleFieldSet(true);
    	
    	if(trust == null) {
    		sfs.putOverwrite("Value", "Inexistent");
    		return sfs;
    	}
    	
		sfs.putOverwrite("Truster", trust.getTruster().getID());
		sfs.putOverwrite("Trustee", trust.getTrustee().getID());
		sfs.putOverwrite("Value", Byte.toString(trust.getValue()));
		sfs.putOverwrite("Comment", trust.getComment());
		return sfs;
    }
    
    private SimpleFieldSet handleGetScore(final SimpleFieldSet params) throws NotInTrustTreeException, UnknownIdentityException, InvalidParameterException {
    	final String trusterID = getMandatoryParameter(params, "Truster");
    	final String trusteeID = getMandatoryParameter(params, "Trustee");

    	final SimpleFieldSet sfs;
    	synchronized(mWoT) {
    		// TODO: Optimize by implementing https://bugs.freenetproject.org/view.php?id=6076
    		sfs = handleGetScore(mWoT.getScore(mWoT.getOwnIdentityByID(trusterID), mWoT.getIdentityByID(trusteeID)));
    	}

    	sfs.putOverwrite("Message", "Score");
		return sfs;
    }
    
    private SimpleFieldSet handleGetScore(final Score score) {
    	final SimpleFieldSet sfs = new SimpleFieldSet(true);
    	
    	if(score == null) {
    		sfs.putOverwrite("Value", "Inexistent");
    		return sfs;
    	}
    	
		sfs.putOverwrite("Truster", score.getTruster().getID());
		sfs.putOverwrite("Trustee", score.getTrustee().getID());
		sfs.putOverwrite("Value", Integer.toString(score.getScore()));
		return sfs;
    }



    private SimpleFieldSet handleSetTrust(final SimpleFieldSet params)
    	throws InvalidParameterException, NumberFormatException, UnknownIdentityException
    {
    	final String trusterID = getMandatoryParameter(params, "Truster");
    	final String trusteeID = getMandatoryParameter(params, "Trustee");
    	final String trustValue = getMandatoryParameter(params, "Value");
    	final String trustComment = getMandatoryParameter(params, "Comment");

    	mWoT.setTrust(trusterID, trusteeID, Byte.parseByte(trustValue), trustComment);

    	final SimpleFieldSet sfs = new SimpleFieldSet(true);
    	sfs.putOverwrite("Message", "TrustSet");
		sfs.putOverwrite("Truster", trusterID);
		sfs.putOverwrite("Trustee", trusteeID);
		sfs.putOverwrite("Value", trustValue);
		sfs.putOverwrite("Comment", trustComment);
    	return sfs;
    }
    
    private SimpleFieldSet handleRemoveTrust(final SimpleFieldSet params)
		throws InvalidParameterException, NumberFormatException, UnknownIdentityException
	{
		final String trusterID = getMandatoryParameter(params, "Truster");
		final String trusteeID = getMandatoryParameter(params, "Trustee");

		mWoT.removeTrust(trusterID, trusteeID);
	
		final SimpleFieldSet sfs = new SimpleFieldSet(true);
		sfs.putOverwrite("Message", "TrustRemoved");
		sfs.putOverwrite("Truster", trusterID);
		sfs.putOverwrite("Trustee", trusteeID);
		return sfs;
	}

    /**
     * NOTICE: The added identity will not be fetched unless you also add a positive {@link Trust} value from an {@link OwnIdentity} to it.
     * (An exception would be if another identity which is being fetched starts trusting the added identity at some point in the future)
     */
    private SimpleFieldSet handleAddIdentity(final SimpleFieldSet params) throws InvalidParameterException, MalformedURLException {
    	final String requestURI = getMandatoryParameter(params, "RequestURI");

    	final Identity identity = mWoT.addIdentity(requestURI);

    	final SimpleFieldSet sfs = new SimpleFieldSet(true);
    	sfs.putOverwrite("Message", "IdentityAdded");
    	sfs.putOverwrite("ID", identity.getID());
    	sfs.putOverwrite("Nickname", identity.getNickname());
    	return sfs;
    }

    /**
     * Used for handling the "GetIdentity" FCP message.
     */
    private SimpleFieldSet handleGetIdentity(final SimpleFieldSet params) throws InvalidParameterException, UnknownIdentityException {
    	final String trusterID = params.get("Truster"); 
    	final String identityID = getMandatoryParameter(params, "Identity");

    	final SimpleFieldSet sfs;
    	
    	synchronized(mWoT) {
    		final Identity identity = mWoT.getIdentityByID(identityID);
    		final OwnIdentity truster = (trusterID != null ? mWoT.getOwnIdentityByID(trusterID) : null);
    		
    		sfs = handleGetIdentity(identity, truster);
    		sfs.putOverwrite("Message", (identity instanceof OwnIdentity) ? "OwnIdentity" : "Identity");
    	}
    	
		return sfs;
	}
    
    /**
     * Used as backend for:
     * - {@link #handleGetIdentity(SimpleFieldSet)}
     * - {@link #sendIdentityChangedNotification(String, IdentityChangedNotification)} 
     */
    private SimpleFieldSet handleGetIdentity(final Identity identity, final OwnIdentity truster) {
    	final SimpleFieldSet sfs = new SimpleFieldSet(true);
    		
    		addIdentityFields(sfs, identity, "0");
    		// TODO: As of 2013-08-02, this is legacy code to support old FCP clients. Remove it after some time.
            addIdentityFields(sfs, identity, "");

    		if(truster != null) {
            	addTrustFields(sfs, truster, identity, "0");
            	addScoreFields(sfs, truster, identity, "0");
            
    			// TODO: As of 2013-08-02, this is legacy code to support old FCP clients. Remove it after some time.
            	addTrustFields(sfs, truster, identity, "");
            	addScoreFields(sfs, truster, identity, "");
    		}
    	
		return sfs;
	}

    /**
     * Add fields describing the given identity:
     * 
     * TypeSUFFIX = type of the identity,  "Inexistent", "OwnIdentity" or "Identity".
     * If the Type is  "Inexistent", the identity does not exist anymore and no other fields will be present.
     * 
     * NicknameSUFFIX = nickname of the identity
     * RequestURISUFFIX = request URI of the identity
<<<<<<< HEAD
     * InsertURISUFFIX = insert URI of the identity. Only present if Type is OwnIdentity
     * IdentitySUFFIX = ID of the identity (deprecated)
     * IDSUFFIX = ID of the identity
=======
     * IdentitySUFFIX = ID of the identity
     * PublishesTrustListSUFFIX = true/false if the identity does publish a trust list or not 
>>>>>>> 5bf6101c
     * 
     * If suffix.isEmpty() is true:
     * ContextX = name of context with index X
     * PropertyX.Name = name of property with index X
     * PropertyX.Value = value of property with index X
     * 
     * If suffix.isEmpty() is false:
     * ContextsSUFFIX.ContextX = name of context with index X
     * PropertiesSUFFIX.PropertyX.Name = name of property X
     * PropertiesSUFFIX.PropertyX.Value = value of property X
     * 
     * Always:
     * ContextsSUFFIX.Amount = number of contexts
     * PropertiesSUFFIX.Amount = number of properties
     * 
     * @param sfs The {@link SimpleFieldSet} to add fields to.
     * @param identity The {@link Identity} to describe. Can be null to signal that the identity does not exist anymore.
     * @param suffix Added as descriptor for possibly multiple identities. Empty string is special case as explained in the function description.
     */
    private void addIdentityFields(SimpleFieldSet sfs, Identity identity, String suffix) {
    	if(identity == null) {
    		sfs.putOverwrite("Type" + suffix, "Inexistent");
    		return;
    	}
    	
    	sfs.putOverwrite("Type" + suffix, (identity instanceof OwnIdentity) ? "OwnIdentity" : "Identity");
        sfs.putOverwrite("Nickname" + suffix, identity.getNickname());
        sfs.putOverwrite("RequestURI" + suffix, identity.getRequestURI().toString());
<<<<<<< HEAD
        sfs.putOverwrite("Identity" + suffix, identity.getID()); // TODO: As of 2013-09-11, this is legacy code to support old FCP clients. Remove it after some time.
 		sfs.putOverwrite("ID" + suffix, identity.getID()); 

 		if(identity instanceof OwnIdentity) {
 			OwnIdentity ownId = (OwnIdentity)identity;
 			sfs.putOverwrite("InsertURI" + suffix, ownId.getInsertURI().toString());
 		}

=======
        sfs.putOverwrite("Identity" + suffix, identity.getID());
        sfs.put("PublishesTrustList" + suffix, identity.doesPublishTrustList());
>>>>>>> 5bf6101c
  
 		final ArrayList<String> contexts = identity.getContexts();
 		final HashMap<String, String> properties = identity.getProperties();
 		int contextCounter = 0;
 		int propertyCounter = 0;
 		
        if (suffix.isEmpty()) {	
            for(String context : contexts) {
                sfs.putOverwrite("Context" + contextCounter++, context);
            }
            
            for (Entry<String, String> property : properties.entrySet()) {
                sfs.putOverwrite("Property" + propertyCounter + ".Name", property.getKey());
                sfs.putOverwrite("Property" + propertyCounter++ + ".Value", property.getValue());
            }
        } else {        	
        	for(String context : contexts) {
                sfs.putOverwrite("Contexts" + suffix + ".Context" + contextCounter++, context);
            }
            
            for (Entry<String, String> property : properties.entrySet()) {
                sfs.putOverwrite("Properties" + suffix + ".Property" + propertyCounter + ".Name", property.getKey());
                sfs.putOverwrite("Properties" + suffix + ".Property" + propertyCounter++ + ".Value", property.getValue());
            }
        }
        
        sfs.put("Contexts" + suffix + ".Amount", contextCounter);
        sfs.put("Properties" + suffix + ".Amount", propertyCounter);
    }
    
    /**
     * Adds fields (currently only one) describing the trust value from the given truster to the given trustee:
     * 
     * TrustSUFFIX = Value of trust, from -100 to +100. "null" if no such trust exists.
     * 
     * @param suffix Added as descriptor for possibly multiple identities.
     */
    private void addTrustFields(SimpleFieldSet sfs, Identity truster, Identity trustee, String suffix) {
        try {
            final Trust trust = mWoT.getTrust(truster, trustee);
            sfs.putOverwrite("Trust" + suffix, Byte.toString(trust.getValue()));
        } catch (final NotTrustedException e1) {
            sfs.putOverwrite("Trust" + suffix, "null");
        }
    }
    
    /**
     * Adds field describing the given score value
     * 
     * ScoreSUFFIX = Integer value of the Score
     * RankSUFFIX = Integer value of the rank of the score.
     * 
     * @param suffix Added as descriptor for possibly multiple identities.
     */
    private void addScoreFields(SimpleFieldSet sfs, Score score, String suffix) {
        sfs.putOverwrite("Score" + suffix, Integer.toString(score.getScore()));
        sfs.putOverwrite("Rank" + suffix, Integer.toString(score.getRank()));
    }
    
    /**
     * Adds field describing the score value from the given truster to the given trustee.
     * 
     * ScoreSUFFIX = Integer value of the Score. "null" if no such score exists.
     * RankSUFFIX = Integer value of the rank of the score. "null" if no such score exists.
     * @param suffix Added as descriptor for possibly multiple identities.
     */
    private void addScoreFields(SimpleFieldSet sfs, OwnIdentity truster, Identity trustee, String suffix) {
        try {
            addScoreFields(sfs, mWoT.getScore(truster, trustee), suffix);
        } catch (final NotInTrustTreeException e) {
            sfs.putOverwrite("Score" + suffix, "null");
            sfs.putOverwrite("Rank" + suffix, "null");
        }

    }

    private SimpleFieldSet handleGetOwnIdentities(final SimpleFieldSet params) {
        final SimpleFieldSet sfs = new SimpleFieldSet(true);
		sfs.putOverwrite("Message", "OwnIdentities");

		synchronized(mWoT) {
			int i = 0;
			for(final OwnIdentity oid : mWoT.getAllOwnIdentities()) {
				sfs.putOverwrite("Identity" + i, oid.getID());
				sfs.putOverwrite("RequestURI" + i, oid.getRequestURI().toString());
				sfs.putOverwrite("InsertURI" + i, oid.getInsertURI().toString());
				sfs.putOverwrite("Nickname" + i, oid.getNickname());
				// TODO: Allow the client to select what data he wants

				int contextCounter = 0;
				for (String context : oid.getContexts()) {
					sfs.putOverwrite("Contexts" + i + ".Context" + contextCounter++, context);
				}

				int propertiesCounter = 0;
				for (Entry<String, String> property : oid.getProperties().entrySet()) {
					sfs.putOverwrite("Properties" + i + ".Property" + propertiesCounter + ".Name", property.getKey());
					sfs.putOverwrite("Properties" + i + ".Property" + propertiesCounter++ + ".Value", property.getValue());
				}
				// This is here so you do not forget to do it IN the "if()" if you add an if() around the put() statements to allow selection
				++i;
			}
			
			sfs.put("Amount", i);
		}

		return sfs;
    }
    
    private SimpleFieldSet handleGetIdentities(final SimpleFieldSet params) {
        final String context;
        
        if(params!= null) {
        	context = params.get("Context");
        } else {
        	context = null;
        }

		final SimpleFieldSet sfs = new SimpleFieldSet(true);
		sfs.putOverwrite("Message", "Identities");
		
		// TODO: Optimization: Remove this lock if it works without it.
		synchronized(mWoT) {
			final boolean getAll = context == null || context.equals("");
	
			int i = 0;
			for(final Identity identity : mWoT.getAllIdentities()) {
				if(getAll || identity.hasContext(context)) {
					// TODO: Allow the client to select what data he wants
					addIdentityFields(sfs, identity, Integer.toString(i));
					
					++i;
				}
			}
			sfs.put("Amount", i);
		}
		
		return sfs;
    }
    
    private SimpleFieldSet handleGetTrusts(final SimpleFieldSet params) {
        final SimpleFieldSet sfs = new SimpleFieldSet(true);
        sfs.putOverwrite("Message", "Trusts");
   
		// TODO: Optimization: Remove this lock if it works without it.
        synchronized(mWoT) {
        	int i = 0;
			for(final Trust trust : mWoT.getAllTrusts()) {
				sfs.putOverwrite("Truster" + i, trust.getTruster().getID());
				sfs.putOverwrite("Trustee" + i, trust.getTrustee().getID());
				sfs.putOverwrite("Value" + i, Byte.toString(trust.getValue()));
				sfs.putOverwrite("Comment" + i, trust.getComment());
				
				++i;
			}
        	sfs.put("Amount", i);
        }
        
        return sfs;
    }
    
    private SimpleFieldSet handleGetScores(final SimpleFieldSet params) {
        final SimpleFieldSet sfs = new SimpleFieldSet(true);
        sfs.putOverwrite("Message", "Scores");
   
		// TODO: Optimization: Remove this lock if it works without it.
        synchronized(mWoT) {
        	int i = 0;
			for(final Score score: mWoT.getAllScores()) {
				sfs.putOverwrite("Truster" + i, score.getTruster().getID());
				sfs.putOverwrite("Trustee" + i, score.getTrustee().getID());
				sfs.putOverwrite("Value" + i, Integer.toString(score.getScore()));
				
				++i;
			}
			sfs.put("Amount", i);
        }
        
        return sfs;
    }

    private SimpleFieldSet handleGetIdentitiesByScore(final SimpleFieldSet params) throws InvalidParameterException, UnknownIdentityException, FSParseException {
    	final String trusterID = params.get("Truster");
        final String selection = getMandatoryParameter(params, "Selection");
        final String context = getMandatoryParameter(params, "Context");
        final boolean includeTrustValue = params.getBoolean("WantTrustValues", false);

		final String selectString = selection.trim();
		int select = 0; // TODO: decide about the default value
		
		if (selectString.equals("+")) select = 1;
		else if (selectString.equals("-")) select = -1;
		else if (selectString.equals("0")) select = 0;
		else throw new InvalidParameterException("Unhandled selection value (" + select + ")");

		final SimpleFieldSet sfs = new SimpleFieldSet(true);
		sfs.putOverwrite("Message", "Identities");
		
		synchronized(mWoT) {
			final OwnIdentity truster = trusterID != null ? mWoT.getOwnIdentityByID(trusterID) : null;
			final boolean getAll = context.equals("");
	
			int i = 0;
			for(final Score score : mWoT.getIdentitiesByScore(truster, select)) {
				if(getAll || score.getTrustee().hasContext(context)) {
					// TODO: Allow the client to select what data he wants
					final OwnIdentity scoreOwner = score.getTruster();
					final Identity identity = score.getTrustee();
					final String suffix = Integer.toString(i);
					
					addIdentityFields(sfs, identity, suffix);
					addScoreFields(sfs, score, suffix);
					
					if(includeTrustValue)
						addTrustFields(sfs, scoreOwner, identity, suffix);
					
					if(truster == null)
		    			sfs.putOverwrite("ScoreOwner" + i, scoreOwner.getID());
					
					++i;
				}
			}
			
			sfs.put("Amount", i);
		}
		
		return sfs;
    }

    private SimpleFieldSet handleGetTrusters(final SimpleFieldSet params) throws InvalidParameterException, UnknownIdentityException {
    	final String identityID = getMandatoryParameter(params, "Identity");
    	final String context = getMandatoryParameter(params, "Context");
    	
        final SimpleFieldSet sfs = new SimpleFieldSet(true);
        sfs.putOverwrite("Message", "Identities");
        
        final boolean getAll = context.equals("");
        
        synchronized(mWoT) {
        	int i = 0; 
			for(final Trust trust : mWoT.getReceivedTrusts(mWoT.getIdentityByID(identityID))) {
				if(getAll || trust.getTruster().hasContext(params.get("Context"))) {
					sfs.putOverwrite("Identity" + i, trust.getTruster().getID());
					sfs.putOverwrite("Nickname" + i, trust.getTruster().getNickname());
					sfs.putOverwrite("RequestURI" + i, trust.getTruster().getRequestURI().toString());
					sfs.putOverwrite("Value" + i, Byte.toString(trust.getValue()));
					sfs.putOverwrite("Comment" + i, trust.getComment());

					int contextCounter = 0;
					for (String identityContext: trust.getTruster().getContexts()) {
						sfs.putOverwrite("Contexts" + i + ".Context" + contextCounter++, identityContext);
					}

					int propertiesCounter = 0;
					for (Entry<String, String> property : trust.getTruster().getProperties().entrySet()) {
						sfs.putOverwrite("Properties" + i + ".Property" + propertiesCounter + ".Name", property.getKey());
						sfs.putOverwrite("Properties" + i + ".Property" + propertiesCounter++ + ".Value", property.getValue());
					}
					// TODO: Allow the client to select what data he wants
					++i;
				}
			}
			sfs.put("Amount", i);
        }
        
        return sfs;
    }
    
    private SimpleFieldSet handleGetTrustersCount(final SimpleFieldSet params) throws InvalidParameterException, UnknownIdentityException {
    	final String identityID = getMandatoryParameter(params, "Identity");
    	//final String context = getMandatoryParameter(params, "Context"); // TODO: Implement as soon as we have per-context trust

        String selection = params.get("Selection");
        final int result;
        
        if(selection != null) {
        	selection = selection.trim();
    		final int select;
    		
    		if (selection.equals("+")) select = 1;
    		else if (selection.equals("-")) select = -1;
    		else if (selection.equals("0")) select = 0;
    		else throw new InvalidParameterException("Unhandled selection value (" + selection + ")");
        	
    		synchronized(mWoT) {
        		result = mWoT.getReceivedTrusts(mWoT.getIdentityByID(identityID), select).size();
        	}
        } else {
        	synchronized(mWoT) {
        		result = mWoT.getReceivedTrusts(mWoT.getIdentityByID(identityID)).size();
        	}
        }
    	
        final SimpleFieldSet sfs = new SimpleFieldSet(true);
        sfs.putOverwrite("Message", "TrustersCount");
        sfs.put("Value", result);
        return sfs;
    }

    private SimpleFieldSet handleGetTrustees(final SimpleFieldSet params) throws InvalidParameterException, UnknownIdentityException {
    	final String identityID = getMandatoryParameter(params, "Identity");
    	final String context = getMandatoryParameter(params, "Context");

    	final SimpleFieldSet sfs = new SimpleFieldSet(true);
        sfs.putOverwrite("Message", "Identities");
        
        final boolean getAll = context.equals("");

        synchronized(mWoT) {
        	int i = 0;
        	for(final Trust trust : mWoT.getGivenTrusts(mWoT.getIdentityByID(identityID))) {
        		final Identity trustee = trust.getTrustee();

				if(getAll || trustee.hasContext(params.get("Context"))) {
					sfs.putOverwrite("Identity" + i, trustee.getID());
					sfs.putOverwrite("Nickname" + i, trustee.getNickname());
					sfs.putOverwrite("RequestURI" + i, trustee.getRequestURI().toString());
					sfs.putOverwrite("Value" + i, Byte.toString(trust.getValue()));
					sfs.putOverwrite("Comment" + i, trust.getComment());

					int contextCounter = 0;
					for (String identityContext: trust.getTruster().getContexts()) {
						sfs.putOverwrite("Contexts" + i + ".Context" + contextCounter++, identityContext);
					}

					int propertiesCounter = 0;
					for (Entry<String, String> property : trust.getTruster().getProperties().entrySet()) {
						sfs.putOverwrite("Properties" + i + ".Property" + propertiesCounter + ".Name", property.getKey());
						sfs.putOverwrite("Properties" + i + ".Property" + propertiesCounter++ + ".Value", property.getValue());
					}
					// TODO: Allow the client to select what data he wants
					++i;
				}
        	}
        	sfs.put("Amount", i);
        }
        
        return sfs;
    }
    
    private SimpleFieldSet handleGetTrusteesCount(final SimpleFieldSet params) throws InvalidParameterException, UnknownIdentityException {
    	final String identityID = getMandatoryParameter(params, "Identity");
    	//final String context = getMandatoryParameter(params, "Context"); // TODO: Implement as soon as we have per-context trust

        String selection = params.get("Selection");
        final int result;
        
        if(selection != null) {
        	selection = selection.trim();
    		final int select;
    		
    		if (selection.equals("+")) select = 1;
    		else if (selection.equals("-")) select = -1;
    		else if (selection.equals("0")) select = 0;
    		else throw new InvalidParameterException("Unhandled selection value (" + selection + ")");
        	
    		synchronized(mWoT) {
        		result = mWoT.getGivenTrusts(mWoT.getIdentityByID(identityID), select).size();
        	}
        } else {
        	synchronized(mWoT) {
        		result = mWoT.getGivenTrusts(mWoT.getIdentityByID(identityID)).size();
        	}
        }
    	
        final SimpleFieldSet sfs = new SimpleFieldSet(true);
        sfs.putOverwrite("Message", "TrusteesCount");
        sfs.put("Value", result);
        return sfs;
    }
    
    private SimpleFieldSet handleAddContext(final SimpleFieldSet params) throws InvalidParameterException, UnknownIdentityException {
    	final String identityID = getMandatoryParameter(params, "Identity");
    	final String context = getMandatoryParameter(params, "Context");

        mWoT.addContext(identityID, context);

        final SimpleFieldSet sfs = new SimpleFieldSet(true);
        sfs.putOverwrite("Message", "ContextAdded");
        return sfs;
    }

    private SimpleFieldSet handleRemoveContext(final SimpleFieldSet params) throws InvalidParameterException, UnknownIdentityException {
    	final String identityID = getMandatoryParameter(params, "Identity");
    	final String context = getMandatoryParameter(params, "Context");

        mWoT.removeContext(identityID, context);

        final SimpleFieldSet sfs = new SimpleFieldSet(true);
        sfs.putOverwrite("Message", "ContextRemoved");
        return sfs;
    }

    private SimpleFieldSet handleSetProperty(final SimpleFieldSet params) throws InvalidParameterException, UnknownIdentityException {
    	final String identityID = getMandatoryParameter(params, "Identity");
        final String propertyName = getMandatoryParameter(params, "Property");
        final String propertyValue = getMandatoryParameter(params, "Value");

        mWoT.setProperty(identityID, propertyName, propertyValue);

        final SimpleFieldSet sfs = new SimpleFieldSet(true);
        sfs.putOverwrite("Message", "PropertyAdded");
        return sfs;
    }

    private SimpleFieldSet handleGetProperty(final SimpleFieldSet params) throws InvalidParameterException, UnknownIdentityException {
    	final String identityID = getMandatoryParameter(params, "Identity");
        final String propertyName = getMandatoryParameter(params, "Property");

        final SimpleFieldSet sfs = new SimpleFieldSet(true);
        sfs.putOverwrite("Message", "PropertyValue");
        sfs.putOverwrite("Property", mWoT.getProperty(identityID, propertyName));
        return sfs;
    }

    private SimpleFieldSet handleRandomName(final SimpleFieldSet params) {
        final String nameType = params.get("type");

        final SimpleFieldSet sfs = new SimpleFieldSet(true);
        sfs.putOverwrite("Message", "Name");
	if ("Nickname".equals(nameType)) {
	    sfs.putOverwrite("Name", RandomName.newNickname());
	}
	else if ("UnprotectedName".equals(nameType)) {
	    sfs.putOverwrite("Name", RandomName.newUnprotectedName());
	}
	else {
	    sfs.putOverwrite("Name", RandomName.newName());
	}
	return sfs;
    }

    private SimpleFieldSet handleRemoveProperty(final SimpleFieldSet params) throws InvalidParameterException, UnknownIdentityException {
    	final String identityID = getMandatoryParameter(params, "Identity");
        final String propertyName = getMandatoryParameter(params, "Property");

        mWoT.removeProperty(identityID, propertyName);

        final SimpleFieldSet sfs = new SimpleFieldSet(true);
        sfs.putOverwrite("Message", "PropertyRemoved");
        return sfs;
    }
    
    private SimpleFieldSet handleGetIntroductionPuzzles(final SimpleFieldSet params) throws InvalidParameterException, UnknownIdentityException {
    	final String identityID = getMandatoryParameter(params, "Identity");
    	final String type = getMandatoryParameter(params, "Type");
    	final int amount = Integer.valueOf(getMandatoryParameter(params, "Amount"));
    	
    	List<IntroductionPuzzle> puzzles = mWoT.getIntroductionClient().getPuzzles(mWoT.getOwnIdentityByID(identityID), PuzzleType.valueOf(type), amount);
    	
    	final SimpleFieldSet sfs = new SimpleFieldSet(true);  	
    	sfs.putOverwrite("Message", "IntroductionPuzzles");
    	
    	int index = 0;
    	
    	for(IntroductionPuzzle puzzle : puzzles) {
    		sfs.putOverwrite("Puzzle" + index, puzzle.getID());    		
    		++index;
    	}
    	
    	sfs.put("Amount", index);
    	
    	return sfs;
    }
    
    private SimpleFieldSet handleGetIntroductionPuzzle(final SimpleFieldSet params) throws InvalidParameterException, UnknownPuzzleException {
    	final String puzzleID = getMandatoryParameter(params, "Puzzle");
    	
    	IntroductionPuzzle puzzle = mWoT.getIntroductionPuzzleStore().getByID(puzzleID);
    	    	
    	final SimpleFieldSet result = new SimpleFieldSet(true);
    	result.putOverwrite("Message", "IntroductionPuzzle");
    	result.putOverwrite("Type", puzzle.getType().toString());
    	result.putOverwrite("MimeType", puzzle.getMimeType());
    	result.putOverwrite("Data", Base64.encodeStandard(puzzle.getData()));
    	return result;
    }
    
    private SimpleFieldSet handleSolveIntroductionPuzzle(final SimpleFieldSet params) throws InvalidParameterException, UnknownIdentityException, UnknownPuzzleException {
    	final String identityID = getMandatoryParameter(params, "Identity");
    	final String puzzleID = getMandatoryParameter(params, "Puzzle");
    	final String solution = getMandatoryParameter(params, "Solution");
    	
    	// We do not have to take locks here. TODO: Write a solvePuzzle which only takes IDs, it re-queries the objects anyway
    	mWoT.getIntroductionClient().solvePuzzle(
    			mWoT.getOwnIdentityByID(identityID), mWoT.getIntroductionPuzzleStore().getByID(puzzleID), solution);
    	
    	final SimpleFieldSet sfs = new SimpleFieldSet(true);
    	sfs.putOverwrite("Message", "PuzzleSolved");
    	return sfs;
    }
    
    /**
     * @see SubscriptionManager#subscribeToIdentities(String)
     * @see SubscriptionManager#subscribeToScores(String)
     * @see SubscriptionManager#subscribeToTrusts(String)
     */
    private SimpleFieldSet handleSubscribe(final PluginReplySender replySender, final SimpleFieldSet params) throws InvalidParameterException, SubscriptionExistsAlreadyException {
    	final String to = getMandatoryParameter(params, "To");
    	
    	// - We not only use the Identifier which the plugin provided but also the hashCode of the replySender:
    	// We need the ID to NOT randomly match the ID of a plugin before it was restarted.
    	// This is necessary because subscribe functions will throw SubscriptionExistsAlreadyException
    	// if a similar subscription with the same fcpID exists.
    	// 
    	// - We use System.identityHashCode() to prevent PluginReplySender implementations from overriding hashCode() with a hashCode
    	// implementation which merely hashes the getPluginName() and getIdentifier() as we have already decided that they are not enough.
    	// 
    	// -We cannot just use a random ID because then a client could subscribe multiple times to the same type of subscription:
    	// The throwing of SubscriptionExistsAlready exception is there to prevent that.
    	// 
    	final String fcpID = replySender.getPluginName() + ";" + replySender.getIdentifier() + ";" + System.identityHashCode(replySender);

    	synchronized(mClients) {
    		// Don't check for existing entry: 
    		// - PluginTalker always uses the same PluginReplySender
    		// - The hasCode in the ID makes it very unlikely for two IDs of different PluginTalkers to collide
    		// - What could guarantee to prevent collisions even if the hashCode collides is that clients are allowed to uniquely
    		//   chose replySender.getIdentifier() - if client authors do not implement a unique identifier its their fault if stuff breaks.
    		mClients.put(fcpID, new WeakReference<PluginReplySender>(replySender));
    	}
    	
    	Subscription<? extends Notification> subscription;
    	
    	if(to.equals("Identities")) {
    		subscription = mSubscriptionManager.subscribeToIdentities(fcpID);
    	} else if(to.equals("Trusts")) {
    		subscription = mSubscriptionManager.subscribeToTrusts(fcpID);
    	} else if(to.equals("Scores")) {
    		subscription = mSubscriptionManager.subscribeToScores(fcpID);
    	} else
    		throw new InvalidParameterException("Invalid subscription type specified: " + to);
    		
    	final SimpleFieldSet sfs = new SimpleFieldSet(true);
    	sfs.putOverwrite("Message", "Subscribed");
    	sfs.putOverwrite("Subscription", subscription.getID());
    	return sfs;
    }
    
    private SimpleFieldSet handleUnsubscribe(final SimpleFieldSet params) throws InvalidParameterException, UnknownSubscriptionException {
    	final String subscriptionID = getMandatoryParameter(params, "SubscriptionID");
    	mSubscriptionManager.unsubscribe(subscriptionID);
    	
    	// FIXME: What about mClients?
    	
    	final SimpleFieldSet sfs = new SimpleFieldSet(true);
    	sfs.putOverwrite("Message", "Unubscribed");
    	sfs.putOverwrite("Subscription", subscriptionID);
    	return sfs;
    }
    
    private PluginReplySender getReplySender(String fcpID) throws PluginNotFoundException {
    	WeakReference<PluginReplySender> ref = mClients.get(fcpID);
    	PluginReplySender sender =  ref!= null ? ref.get() : null;
    	
    	if(sender == null)
    		throw new PluginNotFoundException();
    	
    	return sender;
    }
    
    public void sendAllIdentities(String fcpID) throws PluginNotFoundException {
    	getReplySender(fcpID).send(handleGetIdentities(null));
    }
    
    public void sendAllTrustValues(String fcpID) throws PluginNotFoundException {
    	getReplySender(fcpID).send(handleGetTrusts(null));
    }
    
    public void sendAllScoreValues(String fcpID) throws PluginNotFoundException {
    	getReplySender(fcpID).send(handleGetScores(null));
    }
    
    /**
     * @see SubscriptionManager.IdentityChangedNotification
     */
    public void sendIdentityChangedNotification(final String fcpID, final IdentityChangedNotification notification) throws PluginNotFoundException {
    	final SimpleFieldSet oldIdentity = handleGetIdentity((Identity)notification.getOldObject(), null);
    	final SimpleFieldSet newIdentity = handleGetIdentity((Identity)notification.getNewObject(), null);
    	
    	sendChangeNotification(fcpID, "IdentityChangedNotification", oldIdentity, newIdentity);
    }
    
    /**
     * @see SubscriptionManager.TrustChangedNotification
     */
    public void sendTrustChangedNotification(String fcpID, final TrustChangedNotification notification) throws PluginNotFoundException {
    	final SimpleFieldSet oldTrust = handleGetTrust((Trust)notification.getOldObject());
    	final SimpleFieldSet newTrust = handleGetTrust((Trust)notification.getNewObject());

    	sendChangeNotification(fcpID, "TrustChangedNotification", oldTrust, newTrust);
    }
    
    /**
     * @see SubscriptionManager.ScoreChangedNotification
     */
    public void sendScoreChangedNotification(String fcpID, final ScoreChangedNotification notification) throws PluginNotFoundException {
    	final SimpleFieldSet oldScore = handleGetScore((Score)notification.getOldObject());
    	final SimpleFieldSet newScore = handleGetScore((Score)notification.getNewObject());

    	sendChangeNotification(fcpID, "ScoreChangedNotification", oldScore, newScore);
    }
    
    private void sendChangeNotification(final String fcpID, final String message, final SimpleFieldSet beforeChange, final SimpleFieldSet afterChange) throws PluginNotFoundException {
    	final SimpleFieldSet sfs = new SimpleFieldSet(true);
    	sfs.putOverwrite("Message", message);;
    	sfs.put("BeforeChange", beforeChange);
    	sfs.put("AfterChange", afterChange);
    	
    	getReplySender(fcpID).send(sfs);
    }
    
    private SimpleFieldSet handlePing() {
    	final SimpleFieldSet sfs = new SimpleFieldSet(true);
    	sfs.putOverwrite("Message", "Pong");
    	return sfs;
    }

    private SimpleFieldSet errorMessageFCP(final String originalMessage, final Exception e) {
        final SimpleFieldSet sfs = new SimpleFieldSet(true);
        sfs.putOverwrite("Message", "Error");
        sfs.putOverwrite("OriginalMessage", originalMessage);
        sfs.putOverwrite("Description", e.toString());
        return sfs;
    }
  
}<|MERGE_RESOLUTION|>--- conflicted
+++ resolved
@@ -353,14 +353,10 @@
      * 
      * NicknameSUFFIX = nickname of the identity
      * RequestURISUFFIX = request URI of the identity
-<<<<<<< HEAD
      * InsertURISUFFIX = insert URI of the identity. Only present if Type is OwnIdentity
+     * PublishesTrustListSUFFIX = true/false if the identity does publish a trust list or not 
      * IdentitySUFFIX = ID of the identity (deprecated)
      * IDSUFFIX = ID of the identity
-=======
-     * IdentitySUFFIX = ID of the identity
-     * PublishesTrustListSUFFIX = true/false if the identity does publish a trust list or not 
->>>>>>> 5bf6101c
      * 
      * If suffix.isEmpty() is true:
      * ContextX = name of context with index X
@@ -389,19 +385,14 @@
     	sfs.putOverwrite("Type" + suffix, (identity instanceof OwnIdentity) ? "OwnIdentity" : "Identity");
         sfs.putOverwrite("Nickname" + suffix, identity.getNickname());
         sfs.putOverwrite("RequestURI" + suffix, identity.getRequestURI().toString());
-<<<<<<< HEAD
         sfs.putOverwrite("Identity" + suffix, identity.getID()); // TODO: As of 2013-09-11, this is legacy code to support old FCP clients. Remove it after some time.
  		sfs.putOverwrite("ID" + suffix, identity.getID()); 
+        sfs.put("PublishesTrustList" + suffix, identity.doesPublishTrustList());
 
  		if(identity instanceof OwnIdentity) {
  			OwnIdentity ownId = (OwnIdentity)identity;
  			sfs.putOverwrite("InsertURI" + suffix, ownId.getInsertURI().toString());
  		}
-
-=======
-        sfs.putOverwrite("Identity" + suffix, identity.getID());
-        sfs.put("PublishesTrustList" + suffix, identity.doesPublishTrustList());
->>>>>>> 5bf6101c
   
  		final ArrayList<String> contexts = identity.getContexts();
  		final HashMap<String, String> properties = identity.getProperties();
