--- conflicted
+++ resolved
@@ -2653,44 +2653,21 @@
 			throw new InvalidParameterException("We already have this identity");
 		}
 		catch(UnknownIdentityException e) {
-<<<<<<< HEAD
-			// TODO: The identity won't be fetched because it has not received a trust value yet.
-			// IMHO we should not support adding identities without giving them a trust value.
-			
 			synchronized(Persistent.transactionLock(mDB)) {
 			try {
 			identity = new Identity(this, requestURI, null, false);
 			identity.storeWithoutCommit();
 			mSubscriptionManager.storeNewIdentityNotificationWithoutCommit(identity);
 			Persistent.checkedCommit(mDB, this);
-			//storeWithoutCommit(identity);
 			if(logDEBUG) Logger.debug(this, "Created identity " + identity);
 			} catch(RuntimeException e2) {
 				Persistent.checkedRollbackAndThrow(mDB, this, e2);
 				identity = null; // Will not be executed, needed to make the compiler happy. 
 			}
 			}
-			
-			//if(!shouldFetchIdentity(identity)) {
-			//	assert(false);
-			//	Logger.error(this, "shouldFetchIdentity() returned false for manually added identity!");
-			//}
-			
-			//mFetcher.storeStartFetchCommandWithoutCommit(identity);
-			//mDB.commit(); if(logDEBUG) Logger.debug(this, "COMMITED.");
-			//}
-			//catch(RuntimeException error) {
-			//	System.gc(); mDB.rollback(); Logger.error(this, "ROLLED BACK: addIdentity() failed", e);
-			//	throw error;
-			//}
-=======
-			identity = new Identity(this, requestURI, null, false);
-			identity.storeAndCommit();
-			if(logDEBUG) Logger.debug(this, "Created identity " + identity);
 
 			// The identity hasn't received a trust value. Therefore, there is no reason to fetch it and we don't notify the IdentityFetcher.
 			// TODO: Document this function and the UI which uses is to warn the user that the identity won't be fetched without trust.
->>>>>>> f3b6bbf6
 		}
 		
 		return identity;
