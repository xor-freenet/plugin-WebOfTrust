/* This code is part of WoT, a plugin for Freenet. It is distributed 
 * under the GNU General Public License, version 2 (or at your option
 * any later version). See http://www.gnu.org/ for details of the GPL. */
package plugins.WebOfTrust;

import java.io.File;
import java.io.IOException;
import java.lang.reflect.Field;
import java.net.MalformedURLException;
import java.util.HashMap;
import java.util.HashSet;
import java.util.LinkedList;
import java.util.Random;

import plugins.WebOfTrust.Identity.FetchState;
import plugins.WebOfTrust.Identity.IdentityID;
import plugins.WebOfTrust.Score.ScoreID;
import plugins.WebOfTrust.Trust.TrustID;
import plugins.WebOfTrust.exceptions.DuplicateIdentityException;
import plugins.WebOfTrust.exceptions.DuplicateScoreException;
import plugins.WebOfTrust.exceptions.DuplicateTrustException;
import plugins.WebOfTrust.exceptions.InvalidParameterException;
import plugins.WebOfTrust.exceptions.NotInTrustTreeException;
import plugins.WebOfTrust.exceptions.NotTrustedException;
import plugins.WebOfTrust.exceptions.UnknownIdentityException;
import plugins.WebOfTrust.introduction.IntroductionClient;
import plugins.WebOfTrust.introduction.IntroductionPuzzle;
import plugins.WebOfTrust.introduction.IntroductionPuzzleStore;
import plugins.WebOfTrust.introduction.IntroductionServer;
import plugins.WebOfTrust.introduction.OwnIntroductionPuzzle;
import plugins.WebOfTrust.ui.fcp.FCPInterface;
import plugins.WebOfTrust.ui.web.WebInterface;

import com.db4o.Db4o;
import com.db4o.ObjectContainer;
import com.db4o.ObjectSet;
import com.db4o.defragment.Defragment;
import com.db4o.defragment.DefragmentConfig;
import com.db4o.ext.ExtObjectContainer;
import com.db4o.query.Query;
import com.db4o.reflect.jdk.JdkReflector;

import freenet.keys.FreenetURI;
import freenet.keys.USK;
import freenet.l10n.BaseL10n;
import freenet.l10n.BaseL10n.LANGUAGE;
import freenet.l10n.PluginL10n;
import freenet.node.RequestClient;
import freenet.pluginmanager.FredPlugin;
import freenet.pluginmanager.FredPluginBaseL10n;
import freenet.pluginmanager.FredPluginFCP;
import freenet.pluginmanager.FredPluginL10n;
import freenet.pluginmanager.FredPluginRealVersioned;
import freenet.pluginmanager.FredPluginThreadless;
import freenet.pluginmanager.FredPluginVersioned;
import freenet.pluginmanager.PluginReplySender;
import freenet.pluginmanager.PluginRespirator;
import freenet.support.CurrentTimeUTC;
import freenet.support.Logger;
import freenet.support.Logger.LogLevel;
import freenet.support.SimpleFieldSet;
import freenet.support.SizeUtil;
import freenet.support.api.Bucket;
import freenet.support.io.FileUtil;

/**
 * A web of trust plugin based on Freenet.
 * 
 * @author xor (xor@freenetproject.org), Julien Cornuwel (batosai@freenetproject.org)
 */
public class WebOfTrust implements FredPlugin, FredPluginThreadless, FredPluginFCP, FredPluginVersioned, FredPluginRealVersioned,
	FredPluginL10n, FredPluginBaseL10n {
	
	/* Constants */
	
	public static final boolean FAST_DEBUG_MODE = false;
	
	/** The relative path of the plugin on Freenet's web interface */
	public static final String SELF_URI = "/WebOfTrust";

	/** Package-private method to allow unit tests to bypass some assert()s */
	
	/**
	 * The "name" of this web of trust. It is included in the document name of identity URIs. For an example, see the SEED_IDENTITIES
	 * constant below. The purpose of this constant is to allow anyone to create his own custom web of trust which is completely disconnected
	 * from the "official" web of trust of the Freenet project. It is also used as the session cookie namespace.
	 */
	public static final String WOT_NAME = "WebOfTrust";
	
	public static final String DATABASE_FILENAME =  WOT_NAME + ".db4o"; 
	public static final int DATABASE_FORMAT_VERSION = 2; 
	
	/**
	 * The official seed identities of the WoT plugin: If a newbie wants to download the whole offficial web of trust, he needs at least one
	 * trust list from an identity which is well-connected to the web of trust. To prevent newbies from having to add this identity manually,
	 * the Freenet development team provides a list of seed identities - each of them is one of the developers.
	 */
	private static final String[] SEED_IDENTITIES = new String[] { 
		"USK@QeTBVWTwBldfI-lrF~xf0nqFVDdQoSUghT~PvhyJ1NE,OjEywGD063La2H-IihD7iYtZm3rC0BP6UTvvwyF5Zh4,AQACAAE/WebOfTrust/1344", // xor
		"USK@z9dv7wqsxIBCiFLW7VijMGXD9Gl-EXAqBAwzQ4aq26s,4Uvc~Fjw3i9toGeQuBkDARUV5mF7OTKoAhqOA9LpNdo,AQACAAE/WebOfTrust/1270", // Toad
		"USK@o2~q8EMoBkCNEgzLUL97hLPdddco9ix1oAnEa~VzZtg,X~vTpL2LSyKvwQoYBx~eleI2RF6QzYJpzuenfcKDKBM,AQACAAE/WebOfTrust/9379", // Bombe
		// "USK@cI~w2hrvvyUa1E6PhJ9j5cCoG1xmxSooi7Nez4V2Gd4,A3ArC3rrJBHgAJV~LlwY9kgxM8kUR2pVYXbhGFtid78,AQACAAE/WebOfTrust/19", // TheSeeker. Disabled because he is using LCWoT and it does not support identity introduction ATM.
		"USK@D3MrAR-AVMqKJRjXnpKW2guW9z1mw5GZ9BB15mYVkVc,xgddjFHx2S~5U6PeFkwqO5V~1gZngFLoM-xaoMKSBI8,AQACAAE/WebOfTrust/4959", // zidel
	};

	/* References from the node */
	
	/** The node's interface to connect the plugin with the node, needed for retrieval of all other interfaces */
	private PluginRespirator mPR;	
	
	private static PluginL10n l10n;
	
	/* References from the plugin itself */
	
	/* Database & configuration of the plugin */
	private ExtObjectContainer mDB;
	private Configuration mConfig;
	private IntroductionPuzzleStore mPuzzleStore;
	
	/** Used for exporting identities, identity introductions and introduction puzzles to XML and importing them from XML. */
	private XMLTransformer mXMLTransformer;
	private RequestClient mRequestClient;

	/* Worker objects which actually run the plugin */
	
	/**
	 * Clients can subscribe to certain events such as identity creation, trust changes, etc. with the {@link SubscriptionManager}
	 */
	private SubscriptionManager mSubscriptionManager;
	
	/**
	 * Periodically wakes up and inserts any OwnIdentity which needs to be inserted.
	 */
	private IdentityInserter mInserter;
	
	/**
	 * Fetches identities when it is told to do so by the plugin:
	 * - At startup, all known identities are fetched
	 * - When a new identity is received from a trust list it is fetched
	 * - When a new identity is received by the IntrouductionServer it is fetched
	 * - When an identity is manually added it is also fetched.
	 * - ...
	 */
	private IdentityFetcher mFetcher;
	
	
	/**
	 * Uploads captchas belonging to our own identities which others can solve to get on the trust list of them. Checks whether someone
	 * uploaded solutions for them periodically and adds the new identities if a solution is received. 
	 */
	private IntroductionServer mIntroductionServer;
	
	/**
	 * Downloads captchas which the user can solve to announce his identities on other people's trust lists, provides the interface for
	 * the UI to obtain the captchas and enter solutions. Uploads the solutions if the UI enters them.
	 */
	private IntroductionClient mIntroductionClient;
	
	/* Actual data of the WoT */
	
	private boolean mFullScoreComputationNeeded = false;
	
	private boolean mTrustListImportInProgress = false;
	
	
	/* User interfaces */
	
	private WebInterface mWebInterface;
	private FCPInterface mFCPInterface;
	
	/* Statistics */
	private int mFullScoreRecomputationCount = 0;
	private long mFullScoreRecomputationMilliseconds = 0;
	private int mIncrementalScoreRecomputationCount = 0;
	private long mIncrementalScoreRecomputationMilliseconds = 0;
	
	
	/* These booleans are used for preventing the construction of log-strings if logging is disabled (for saving some cpu cycles) */
	
	private static transient volatile boolean logDEBUG = false;
	private static transient volatile boolean logMINOR = false;
	
	static {
		Logger.registerClass(WebOfTrust.class);
	}

	public void runPlugin(PluginRespirator myPR) {
		try {
			Logger.normal(this, "Web Of Trust plugin version " + Version.getMarketingVersion() + " starting up...");
			
			/* Catpcha generation needs headless mode on linux */
			System.setProperty("java.awt.headless", "true"); 
	
			mPR = myPR;
			
			/* TODO: This can be used for clean copies of the database to get rid of corrupted internal db4o structures. 
			/* We should provide an option on the web interface to run this once during next startup and switch to the cloned database */
			// cloneDatabase(new File(getUserDataDirectory(), DATABASE_FILENAME), new File(getUserDataDirectory(), DATABASE_FILENAME + ".clone"));
			
			mDB = openDatabase(new File(getUserDataDirectory(), DATABASE_FILENAME));
			
			mConfig = getOrCreateConfig();
			if(mConfig.getDatabaseFormatVersion() > WebOfTrust.DATABASE_FORMAT_VERSION)
				throw new RuntimeException("The WoT plugin's database format is newer than the WoT plugin which is being used.");
			
			mSubscriptionManager = new SubscriptionManager(this);
			
			mPuzzleStore = new IntroductionPuzzleStore(this);
			
			// Please ensure that no threads are using the IntroductionPuzzleStore / IdentityFetcher / SubscriptionManager while this is executing.
			upgradeDB();
			
			mXMLTransformer = new XMLTransformer(this);
			
			mRequestClient = new RequestClient() {
	
				public boolean persistent() {
					return false;
				}
	
				public void removeFrom(ObjectContainer container) {
					throw new UnsupportedOperationException();
				}

				public boolean realTimeFlag() {
					return false;
				}
				
			};
			
			mInserter = new IdentityInserter(this);
			mFetcher = new IdentityFetcher(this, getPluginRespirator());		
			
			// We only do this if debug logging is enabled since the integrity verification cannot repair anything anyway,
			// if the user does not read his logs there is no need to check the integrity.
			// TODO: Do this once every few startups and notify the user in the web ui if errors are found.
			if(logDEBUG)
				verifyDatabaseIntegrity();
			
			// TODO: Only do this once every few startups once we are certain that score computation does not have any serious bugs.
			verifyAndCorrectStoredScores();
			
			// Database is up now, integrity is checked. We can start to actually do stuff
			
			// TODO: This can be used for doing backups. Implement auto backup, maybe once a week or month
			//backupDatabase(new File(getUserDataDirectory(), DATABASE_FILENAME + ".backup"));

			mSubscriptionManager.start();
			
			
			createSeedIdentities();
			
			Logger.normal(this, "Starting fetches of all identities...");
			synchronized(this) {
			synchronized(mFetcher) {
				for(Identity identity : getAllIdentities()) {
					if(shouldFetchIdentity(identity)) {
						try {
							mFetcher.fetch(identity.getID());
						}
						catch(Exception e) {
							Logger.error(this, "Fetching identity failed!", e);
						}
					}
				}
			}
			}
			
			mInserter.start();

			mIntroductionServer = new IntroductionServer(this, mFetcher);
			mIntroductionServer.start();
			
			mIntroductionClient = new IntroductionClient(this);
			mIntroductionClient.start();

			mWebInterface = new WebInterface(this, SELF_URI);
			mFCPInterface = new FCPInterface(this);
			
			Logger.normal(this, "Web Of Trust plugin starting up completed.");
		}
		catch(RuntimeException e){
			Logger.error(this, "Error during startup", e);
			/* We call it so the database is properly closed */
			terminate();
			
			throw e;
		}
	}
	
	/**
	 * Constructor for being used by the node and unit tests. Does not do anything.
	 */
	public WebOfTrust() {

	}
	
	/**
	 *  Constructor which does not generate an IdentityFetcher, IdentityInster, IntroductionPuzzleStore, user interface, etc.
	 * For use by the unit tests to be able to run WoT without a node.
	 * @param databaseFilename The filename of the database.
	 */
	public WebOfTrust(String databaseFilename) {
		mDB = openDatabase(new File(databaseFilename));
		mConfig = getOrCreateConfig();
		
		if(mConfig.getDatabaseFormatVersion() != WebOfTrust.DATABASE_FORMAT_VERSION)
			throw new RuntimeException("Database format version mismatch. Found: " + mConfig.getDatabaseFormatVersion() + 
					"; expected: " + WebOfTrust.DATABASE_FORMAT_VERSION);
		
		mPuzzleStore = new IntroductionPuzzleStore(this);
		
		mSubscriptionManager = new SubscriptionManager(this);
		
		mFetcher = new IdentityFetcher(this, null);
	}
	
	private File getUserDataDirectory() {
        final File wotDirectory = new File(mPR.getNode().getUserDir(), WOT_NAME);
        
        if(!wotDirectory.exists() && !wotDirectory.mkdir())
        	throw new RuntimeException("Unable to create directory " + wotDirectory);
        
        return wotDirectory;
	}
	
	private com.db4o.config.Configuration getNewDatabaseConfiguration() {
		com.db4o.config.Configuration cfg = Db4o.newConfiguration();
		
		// Required config options:
		cfg.reflectWith(new JdkReflector(getPluginClassLoader()));
		// TODO: Optimization: We do explicit activation everywhere. We could change this to 0 and test whether everything still works.
		// Ideally, we would benchmark both 0 and 1 and make it configurable.
		cfg.activationDepth(1);
		cfg.updateDepth(1); // This must not be changed: We only activate(this, 1) before store(this).
		Logger.normal(this, "Default activation depth: " + cfg.activationDepth());
		cfg.exceptionsOnNotStorable(true);
        // The shutdown hook does auto-commit. We do NOT want auto-commit: if a transaction hasn't commit()ed, it's not safe to commit it.
        cfg.automaticShutDown(false);
        
        // Performance config options:
        cfg.callbacks(false); // We don't use callbacks yet. TODO: Investigate whether we might want to use them
        cfg.classActivationDepthConfigurable(false);
        
        // Registration of indices (also performance)
        
        // ATTENTION: Also update cloneDatabase() when adding new classes!
        @SuppressWarnings("unchecked")
		final Class<? extends Persistent>[] persistentClasses = new Class[] {
        	Configuration.class,
        	Identity.class,
        	OwnIdentity.class,
        	Trust.class,
        	Score.class,
        	IdentityFetcher.IdentityFetcherCommand.class,
        	IdentityFetcher.AbortFetchCommand.class,
        	IdentityFetcher.StartFetchCommand.class,
        	IdentityFetcher.UpdateEditionHintCommand.class,
        	SubscriptionManager.Subscription.class,
        	SubscriptionManager.IdentitiesSubscription.class,
        	SubscriptionManager.ScoresSubscription.class,
        	SubscriptionManager.TrustsSubscription.class,
        	SubscriptionManager.Notification.class,
        	SubscriptionManager.InitialSynchronizationNotification.class,
        	SubscriptionManager.IdentityChangedNotification.class,
        	SubscriptionManager.ScoreChangedNotification.class,
        	SubscriptionManager.TrustChangedNotification.class,
        	IntroductionPuzzle.class,
        	OwnIntroductionPuzzle.class
        };
        
        for(Class<? extends Persistent> clazz : persistentClasses) {
        	boolean classHasIndex = clazz.getAnnotation(Persistent.IndexedClass.class) != null;
        	
        	// TODO: We enable class indexes for all classes to make sure nothing breaks because it is the db4o default, check whether enabling
        	// them only for the classes where we need them does not cause any harm.
        	classHasIndex = true;
        	
        	if(logDEBUG) Logger.debug(this, "Persistent class: " + clazz.getCanonicalName() + "; hasIndex==" + classHasIndex);
        	
        	// TODO: Make very sure that it has no negative side effects if we disable class indices for some classes
        	// Maybe benchmark in comparison to a database which has class indices enabled for ALL classes.
        	cfg.objectClass(clazz).indexed(classHasIndex);
   
        	// Check the class' fields for @IndexedField annotations
        	for(Field field : clazz.getDeclaredFields()) {
        		if(field.getAnnotation(Persistent.IndexedField.class) != null) {
        			if(logDEBUG) Logger.debug(this, "Registering indexed field " + clazz.getCanonicalName() + '.' + field.getName());
        			cfg.objectClass(clazz).objectField(field.getName()).indexed(true);
        		}
        	}
        	
    		// Check whether the class itself has an @IndexedField annotation
    		final Persistent.IndexedField annotation =  clazz.getAnnotation(Persistent.IndexedField.class);
    		if(annotation != null) {
        		for(String fieldName : annotation.names()) {
        			if(logDEBUG) Logger.debug(this, "Registering indexed field " + clazz.getCanonicalName() + '.' + fieldName);
        			cfg.objectClass(clazz).objectField(fieldName).indexed(true);
        		}
    		}
        }
        
        // TODO: We should check whether db4o inherits the indexed attribute to child classes, for example for this one:
        // Unforunately, db4o does not provide any way to query the indexed() property of fields, you can only set it
        // We might figure out whether inheritance works by writing a benchmark.
        
        return cfg;
	}
	
	private synchronized void restoreDatabaseBackup(File databaseFile, File backupFile) throws IOException {
		Logger.warning(this, "Trying to restore database backup: " + backupFile.getAbsolutePath());
		
		if(mDB != null)
			throw new RuntimeException("Database is opened already!");
		
		if(backupFile.exists()) {
			try {
				FileUtil.secureDelete(databaseFile, mPR.getNode().fastWeakRandom);
			} catch(IOException e) {
				Logger.warning(this, "Deleting of the database failed: " + databaseFile.getAbsolutePath());
			}
			
			if(backupFile.renameTo(databaseFile)) {
				Logger.warning(this, "Backup restored!");
			} else {
				throw new IOException("Unable to rename backup file back to database file: " + databaseFile.getAbsolutePath());
			}

		} else {
			throw new IOException("Cannot restore backup, it does not exist!");
		}
	}

	private synchronized void defragmentDatabase(File databaseFile) throws IOException {
		Logger.normal(this, "Defragmenting database ...");
		
		if(mDB != null) 
			throw new RuntimeException("Database is opened already!");
		
		if(mPR == null) {
			Logger.normal(this, "No PluginRespirator found, probably running as unit test, not defragmenting.");
			return;
		}
		
		final Random random = mPR.getNode().fastWeakRandom;
		
		// Open it first, because defrag will throw if it needs to upgrade the file.
		{
			final ObjectContainer database = Db4o.openFile(getNewDatabaseConfiguration(), databaseFile.getAbsolutePath());
			
			// Db4o will throw during defragmentation if new fields were added to classes and we didn't initialize their values on existing
			// objects before defragmenting. So we just don't defragment if the database format version has changed.
			final boolean canDefragment = peekDatabaseFormatVersion(this, database.ext()) == WebOfTrust.DATABASE_FORMAT_VERSION;

			while(!database.close());
			
			if(!canDefragment) {
				Logger.normal(this, "Not defragmenting, database format version changed!");
				return;
			}
			
			if(!databaseFile.exists()) {
				Logger.error(this, "Database file does not exist after openFile: " + databaseFile.getAbsolutePath());
				return;
			}
		}

		final File backupFile = new File(databaseFile.getAbsolutePath() + ".backup");
		
		if(backupFile.exists()) {
			Logger.error(this, "Not defragmenting database: Backup file exists, maybe the node was shot during defrag: " + backupFile.getAbsolutePath());
			return;
		}	

		final File tmpFile = new File(databaseFile.getAbsolutePath() + ".temp");
		FileUtil.secureDelete(tmpFile, random);

		/* As opposed to the default, BTreeIDMapping uses an on-disk file instead of in-memory for mapping IDs. 
		/* Reduces memory usage during defragmentation while being slower.
		/* However as of db4o 7.4.63.11890, it is bugged and prevents defragmentation from succeeding for my database, so we don't use it for now. */
		final DefragmentConfig config = new DefragmentConfig(databaseFile.getAbsolutePath(), 
																backupFile.getAbsolutePath()
															//	,new BTreeIDMapping(tmpFile.getAbsolutePath())
															);
		
		/* Delete classes which are not known to the classloader anymore - We do NOT do this because:
		/* - It is buggy and causes exceptions often as of db4o 7.4.63.11890
		/* - WOT has always had proper database upgrade code (function upgradeDB()) and does not rely on automatic schema evolution.
		/*   If we need to get rid of certain objects we should do it in the database upgrade code, */
		// config.storedClassFilter(new AvailableClassFilter());
		
		config.db4oConfig(getNewDatabaseConfiguration());
		
		try {
			Defragment.defrag(config);
		} catch (Exception e) {
			Logger.error(this, "Defragment failed", e);
			
			try {
				restoreDatabaseBackup(databaseFile, backupFile);
				return;
			} catch(IOException e2) {
				Logger.error(this, "Unable to restore backup", e2);
				throw new IOException(e);
			}
		}

		final long oldSize = backupFile.length();
		final long newSize = databaseFile.length();

		if(newSize <= 0) {
			Logger.error(this, "Defrag produced an empty file! Trying to restore old database file...");
			
			databaseFile.delete();
			try {
				restoreDatabaseBackup(databaseFile, backupFile);
			} catch(IOException e2) {
				Logger.error(this, "Unable to restore backup", e2);
				throw new IOException(e2);
			}
		} else {
			final double change = 100.0 * (((double)(oldSize - newSize)) / ((double)oldSize));
			FileUtil.secureDelete(tmpFile, random);
			FileUtil.secureDelete(backupFile, random);
			Logger.normal(this, "Defragment completed. "+SizeUtil.formatSize(oldSize)+" ("+oldSize+") -> "
					+SizeUtil.formatSize(newSize)+" ("+newSize+") ("+(int)change+"% shrink)");
		}

	}

	
	/**
	 * ATTENTION: This function is duplicated in the Freetalk plugin, please backport any changes.
	 * 
	 * Initializes the plugin's db4o database.
	 */
	private synchronized ExtObjectContainer openDatabase(File file) {
		Logger.normal(this, "Opening database using db4o " + Db4o.version());
		
		if(mDB != null) 
			throw new RuntimeException("Database is opened already!");
		
		try {
			defragmentDatabase(file);
		} catch (IOException e) {
			throw new RuntimeException(e);
		}

		return Db4o.openFile(getNewDatabaseConfiguration(), file.getAbsolutePath()).ext();
	}
	
	/**
	 * ATTENTION: Please ensure that no threads are using the IntroductionPuzzleStore / IdentityFetcher / SubscriptionManager while this is executing.
	 * It doesn't synchronize on the IntroductionPuzzleStore / IdentityFetcher / SubscriptionManager because it assumes that they are not being used yet.
	 * (I didn't upgrade this function to do the locking because it would be much work to test the changes for little benefit)  
	 */
	@SuppressWarnings("deprecation")
	private synchronized void upgradeDB() {
		int databaseVersion = mConfig.getDatabaseFormatVersion();
		
		if(databaseVersion == WebOfTrust.DATABASE_FORMAT_VERSION)
			return;
		
		// Insert upgrade code here. See Freetalk.java for a skeleton.
		
		if(databaseVersion == 1) {
			Logger.normal(this, "Upgrading database version " + databaseVersion);
			
			//synchronized(this) { // Already done at function level
			//synchronized(mPuzzleStore) { // Normally would be needed for deleteWithoutCommit(Identity) but IntroductionClient/Server are not running yet
			//synchronized(mFetcher) { // Normally would be needed for deleteWithoutCommit(Identity) but the IdentityFetcher is not running yet
			//synchronized(mSubscriptionManager) { // Normally would be needed for deleteWithoutCommit(Identity) but the SubscriptionManager is not running yet
				synchronized(Persistent.transactionLock(mDB)) {
					try {
						Logger.normal(this, "Generating Score IDs...");
						for(Score score : getAllScores()) {
							score.generateID();
							score.storeWithoutCommit();
						}
						
						Logger.normal(this, "Generating Trust IDs...");
						for(Trust trust : getAllTrusts()) {
							trust.generateID();
							trust.storeWithoutCommit();
						}
						
						Logger.normal(this, "Searching for identities with mixed up insert/request URIs...");
						for(Identity identity : getAllIdentities()) {
							try {
								USK.create(identity.getRequestURI());
							} catch (MalformedURLException e) {
								if(identity instanceof OwnIdentity) {
									Logger.error(this, "Insert URI specified as request URI for OwnIdentity, not correcting the URIs as the insert URI" +
											"might have been published by solving captchas - the identity could be compromised: " + identity);
								} else {
									Logger.error(this, "Insert URI specified as request URI for non-own Identity, deleting: " + identity);
									deleteWithoutCommit(identity);
								}								
							}
						}
						
						mConfig.setDatabaseFormatVersion(++databaseVersion);
						mConfig.storeAndCommit();
						Logger.normal(this, "Upgraded database to version " + databaseVersion);
					} catch(RuntimeException e) {
						Persistent.checkedRollbackAndThrow(mDB, this, e);
					}
				}
			//}			
		}

		if(databaseVersion != WebOfTrust.DATABASE_FORMAT_VERSION)
			throw new RuntimeException("Your database is too outdated to be upgraded automatically, please create a new one by deleting " 
					+ DATABASE_FILENAME + ". Contact the developers if you really need your old data.");
	}
	
	/**
	 * DO NOT USE THIS FUNCTION ON A DATABASE WHICH YOU WANT TO CONTINUE TO USE!
	 * 
	 * Debug function for finding object leaks in the database.
	 * 
	 * - Deletes all identities in the database - This should delete ALL objects in the database.
	 * - Then it checks for whether any objects still exist - those are leaks.
	 */
	private synchronized void checkForDatabaseLeaks() {
		Logger.normal(this, "Checking for database leaks... This will delete all identities!");
		 
		{
			Logger.debug(this, "Checking FetchState leakage...");
			
			final Query query = mDB.query();
			query.constrain(FetchState.class);
			@SuppressWarnings("unchecked")
			ObjectSet<FetchState> result = (ObjectSet<FetchState>)query.execute();
			
			for(FetchState state : result) {
				Logger.debug(this, "Checking " + state);
				
				final Query query2 = mDB.query();
				query2.constrain(Identity.class);
				query.descend("mCurrentEditionFetchState").constrain(state).identity();
				@SuppressWarnings("unchecked")
				ObjectSet<FetchState> result2 = (ObjectSet<FetchState>)query.execute();
				
				switch(result2.size()) {
					case 0:
						Logger.error(this, "Found leaked FetchState!");
						break;
					case 1:
						break;
					default:
						Logger.error(this, "Found re-used FetchState, count: " + result2.size());
						break;
				}
			}
			
			Logger.debug(this, "Finished checking FetchState leakage, amount:" + result.size());
		}
		
		
		Logger.normal(this, "Deleting ALL identities...");
		synchronized(mPuzzleStore) {
		synchronized(mFetcher) {
		synchronized(mSubscriptionManager) {
		synchronized(Persistent.transactionLock(mDB)) {
			try {
				beginTrustListImport();
				for(Identity identity : getAllIdentities()) {
					deleteWithoutCommit(identity);
				}
				finishTrustListImport();
				Persistent.checkedCommit(mDB, this);
			} catch(RuntimeException e) {
				abortTrustListImport(e);
				// abortTrustListImport() does rollback already
				// Persistent.checkedRollbackAndThrow(mDB, this, e);
				throw e;
			}
		}
		}
		}
		}
		Logger.normal(this, "Deleting ALL identities finished.");
		
		Query query = mDB.query();
		query.constrain(Object.class);
		@SuppressWarnings("unchecked")
		ObjectSet<Object> result = query.execute();

		for(Object leak : result) {
			Logger.error(this, "Found leaked object: " + leak);
		}
		
		Logger.warning(this, "Finished checking for database leaks. This database is empty now, delete it.");
	}
	
	private synchronized boolean verifyDatabaseIntegrity() {
		deleteDuplicateObjects();
		deleteOrphanObjects();
		
		Logger.debug(this, "Testing database integrity...");
		
		final Query q = mDB.query();
		q.constrain(Persistent.class);
		
		boolean result = true;
		
		for(final Persistent p : new Persistent.InitializingObjectSet<Persistent>(this, q)) {
			try {
				p.startupDatabaseIntegrityTest();
			} catch(Exception e) {
				result = false;
				
				try {
					Logger.error(this, "Integrity test failed for " + p, e);
				} catch(Exception e2) {
					Logger.error(this, "Integrity test failed for Persistent of class " + p.getClass(), e);
					Logger.error(this, "Exception thrown by toString() was:", e2);
				}
			}
		}
		
		Logger.debug(this, "Database integrity test finished.");
		
		return result;
	}
	
	/**
	 * Does not do proper synchronization! Only use it in single-thread-mode during startup.
	 * 
	 * Does a backup of the database using db4o's backup mechanism.
	 * 
	 * This will NOT fix corrupted internal structures of databases - use cloneDatabase if you need to fix your database.
	 */
	private synchronized void backupDatabase(File newDatabase) {
		Logger.normal(this, "Backing up database to " + newDatabase.getAbsolutePath());
		
		if(newDatabase.exists())
			throw new RuntimeException("Target exists already: " + newDatabase.getAbsolutePath());
			
		WebOfTrust backup = null;
		
		boolean success = false;
		
		try {
			mDB.backup(newDatabase.getAbsolutePath());
			
			if(logDEBUG) {
				backup = new WebOfTrust(newDatabase.getAbsolutePath());

				// We do not throw to make the clone mechanism more robust in case it is being used for creating backups
				
				Logger.debug(this, "Checking database integrity of clone...");
				if(backup.verifyDatabaseIntegrity())
					Logger.debug(this, "Checking database integrity of clone finished.");
				else 
					Logger.error(this, "Database integrity check of clone failed!");

				Logger.debug(this, "Checking this.equals(clone)...");
				if(equals(backup))
					Logger.normal(this, "Clone is equal!");
				else
					Logger.error(this, "Clone is not equal!");
			}
			
			success = true;
		} finally {
			if(backup != null)
				backup.terminate();
			
			if(!success)
				newDatabase.delete();
		}
		
		Logger.normal(this, "Backing up database finished.");
	}
	
	/**
	 * Does not do proper synchronization! Only use it in single-thread-mode during startup.
	 * 
	 * Creates a clone of the source database by reading all objects of it into memory and then writing them out to the target database.
	 * Does NOT copy the Configuration, the IntroductionPuzzles or the IdentityFetcher command queue.
	 * 
	 * The difference to backupDatabase is that it does NOT use db4o's backup mechanism, instead it creates the whole database from scratch.
	 * This is useful because the backup mechanism of db4o does nothing but copying the raw file:
	 * It wouldn't fix databases which cannot be defragmented anymore due to internal corruption.
	 * - Databases which were cloned by this function CAN be defragmented even if the original database couldn't.
	 * 
	 * HOWEVER this function uses lots of memory as the whole database is copied into memory.
	 */
	private synchronized void cloneDatabase(File sourceDatabase, File targetDatabase) {
		Logger.normal(this, "Cloning " + sourceDatabase.getAbsolutePath() + " to " + targetDatabase.getAbsolutePath());
		
		if(targetDatabase.exists())
			throw new RuntimeException("Target exists already: " + targetDatabase.getAbsolutePath());
		
		WebOfTrust original = null;
		WebOfTrust clone = null;
		
		boolean success = false;
		
		try {
			original = new WebOfTrust(sourceDatabase.getAbsolutePath());
			
			// We need to copy all objects into memory and then close & unload the source database before writing the objects to the target one.
			// - I tried implementing this function in a way where it directly takes the objects from the source database and stores them
			// in the target database while the source is still open. This did not work: Identity objects disappeared magically, resulting
			// in Trust objects .storeWithoutCommit throwing "Mandatory object not found" on their associated identities.
			
			final HashSet<Identity> allIdentities = new HashSet<Identity>(original.getAllIdentities());
			final HashSet<Trust> allTrusts = new HashSet<Trust>(original.getAllTrusts());
			final HashSet<Score> allScores = new HashSet<Score>(original.getAllScores());
			
			for(Identity identity : allIdentities) {
				identity.checkedActivate(16);
				identity.mWebOfTrust = null;
				identity.mDB = null;
			}
			
			for(Trust trust : allTrusts) {
				trust.checkedActivate(16);
				trust.mWebOfTrust = null;
				trust.mDB = null;
			}
			
			for(Score score : allScores) {
				score.checkedActivate(16);
				score.mWebOfTrust = null;
				score.mDB = null;
			}
			
			original.terminate();
			original = null;
			System.gc();
			
			// Now we write out the in-memory copies ...
			
			clone = new WebOfTrust(targetDatabase.getAbsolutePath());
			
			for(Identity identity : allIdentities) {
				identity.initializeTransient(clone);
				identity.storeWithoutCommit();
			}
			Persistent.checkedCommit(clone.getDatabase(), clone);
			
			for(Trust trust : allTrusts) {
				trust.initializeTransient(clone);
				trust.storeWithoutCommit();
			}
			Persistent.checkedCommit(clone.getDatabase(), clone);
			
			for(Score score : allScores) {
				score.initializeTransient(clone);
				score.storeWithoutCommit();
			}
			Persistent.checkedCommit(clone.getDatabase(), clone);
			
			// And because cloning is a complex operation we do a mandatory database integrity check

			Logger.normal(this, "Checking database integrity of clone...");
			if(clone.verifyDatabaseIntegrity())
				Logger.normal(this, "Checking database integrity of clone finished.");
			else 
				throw new RuntimeException("Database integrity check of clone failed!");
			
			// ... and also test whether the Web Of Trust is equals() to the clone. This does a deep check of all identities, scores & trusts!

			original = new WebOfTrust(sourceDatabase.getAbsolutePath());
				
			Logger.normal(this, "Checking original.equals(clone)...");
			if(original.equals(clone))
				Logger.normal(this, "Clone is equal!");
			else
				throw new RuntimeException("Clone is not equal!");

			success = true;
		} finally {
			if(original != null)
				original.terminate();
			
			if(clone != null)
				clone.terminate();
			
			if(!success)
				targetDatabase.delete();
		}
		
		Logger.normal(this, "Cloning database finished.");
	}
	
	/**
	 * Recomputes the {@link Score} of all identities and checks whether the score which is stored in the database is correct.
	 * Incorrect scores are corrected & stored.
	 * 
	 * The function is synchronized and does a transaction, no outer synchronization is needed. 
<<<<<<< HEAD
	 * ATTENTION: It is NOT synchronized on the IntroductionPuzzleStore, the IdentityFetcher or the SubscriptionManager. They must NOT be running yet when using this function!
=======
>>>>>>> b3bd3787
	 */
	protected synchronized void verifyAndCorrectStoredScores() {
		Logger.normal(this, "Veriying all stored scores ...");
		synchronized(mFetcher) {
		synchronized(Persistent.transactionLock(mDB)) {
			try {
				computeAllScoresWithoutCommit();
				Persistent.checkedCommit(mDB, this);
			} catch(RuntimeException e) {
				Persistent.checkedRollbackAndThrow(mDB, this, e);
			}
		}
		}
		Logger.normal(this, "Veriying all stored scores finished.");
	}
	
	/**
	 * Debug function for deleting duplicate identities etc. which might have been created due to bugs :)
	 */
	private synchronized void deleteDuplicateObjects() {
		synchronized(mPuzzleStore) { // Needed for deleteIdentity()
		synchronized(mFetcher) { // // Needed for deleteIdentity()
		synchronized(mSubscriptionManager) { // Needed for deleteIdentity()
		synchronized(Persistent.transactionLock(mDB)) {
		try {
			HashSet<String> deleted = new HashSet<String>();

			if(logDEBUG) Logger.debug(this, "Searching for duplicate identities ...");

			for(Identity identity : getAllIdentities()) {
				Query q = mDB.query();
				q.constrain(Identity.class);
				q.descend("mID").constrain(identity.getID());
				q.constrain(identity).identity().not();
				ObjectSet<Identity> duplicates = new Persistent.InitializingObjectSet<Identity>(this, q);
				for(Identity duplicate : duplicates) {
					if(deleted.contains(duplicate.getID()) == false) {
						Logger.error(duplicate, "Deleting duplicate identity " + duplicate.getRequestURI());
						deleteWithoutCommit(duplicate);
						Persistent.checkedCommit(mDB, this);
					}
				}
				deleted.add(identity.getID());
			}
			Persistent.checkedCommit(mDB, this);
			
			if(logDEBUG) Logger.debug(this, "Finished searching for duplicate identities.");
		}
		catch(RuntimeException e) {
			Persistent.checkedRollback(mDB, this, e);
		}
		} // synchronized(Persistent.transactionLock(mDB)) {
		} // synchronized(mSubscriptionManager) {
		} // synchronized(mFetcher) { 
		} // synchronized(mPuzzleStore) {

		// synchronized(this) { // For computeAllScoresWithoutCommit() / removeTrustWithoutCommit(). Done at function level already.
		synchronized(mFetcher) { // For computeAllScoresWithoutCommit() / removeTrustWithoutCommit
		synchronized(Persistent.transactionLock(mDB)) {
		try {
		if(logDEBUG) Logger.debug(this, "Searching for duplicate Trust objects ...");

		boolean duplicateTrustFound = false;
		for(OwnIdentity truster : getAllOwnIdentities()) {
			HashSet<String> givenTo = new HashSet<String>();

			for(Trust trust : getGivenTrusts(truster)) {
				if(givenTo.contains(trust.getTrustee().getID()) == false)
					givenTo.add(trust.getTrustee().getID());
				else {
					Logger.error(this, "Deleting duplicate given trust:" + trust);
					removeTrustWithoutCommit(trust);
					duplicateTrustFound = true;
				}
			}
		}
		
		if(duplicateTrustFound) {
			computeAllScoresWithoutCommit();
		}
		
		Persistent.checkedCommit(mDB, this);
		if(logDEBUG) Logger.debug(this, "Finished searching for duplicate trust objects.");
		}
		catch(RuntimeException e) {
			Persistent.checkedRollback(mDB, this, e);
		}
		} // synchronized(Persistent.transactionLock(mDB)) {
		} // synchronized(mFetcher) { 
		
		/* TODO: Also delete duplicate score */
	}
	
	/**
	 * Debug function for deleting trusts or scores of which one of the involved partners is missing.
	 */
	private synchronized void deleteOrphanObjects() {
		// synchronized(this) { // For computeAllScoresWithoutCommit(). Done at function level already.
		synchronized(mFetcher) { // For computeAllScoresWithoutCommit()
		synchronized(Persistent.transactionLock(mDB)) {
			try {
				boolean orphanTrustFound = false;
				
				Query q = mDB.query();
				q.constrain(Trust.class);
				q.descend("mTruster").constrain(null).identity().or(q.descend("mTrustee").constrain(null).identity());
				ObjectSet<Trust> orphanTrusts = new Persistent.InitializingObjectSet<Trust>(this, q);
				
				for(Trust trust : orphanTrusts) {
					if(trust.getTruster() != null && trust.getTrustee() != null) {
						// TODO: Remove this workaround for the db4o bug as soon as we are sure that it does not happen anymore.
						Logger.error(this, "Db4o bug: constrain(null).identity() did not work for " + trust);
						continue;
					}
					
					Logger.error(trust, "Deleting orphan trust, truster = " + trust.getTruster() + ", trustee = " + trust.getTrustee());
					orphanTrustFound = true;
					trust.deleteWithoutCommit();
					// No need to update subscriptions as the trust is broken anyway.
				}
				
				if(orphanTrustFound) {
					computeAllScoresWithoutCommit();
					Persistent.checkedCommit(mDB, this);
				}
			}
			catch(Exception e) {
				Persistent.checkedRollback(mDB, this, e); 
			}
		}
		}

		// synchronized(this) { // For computeAllScoresWithoutCommit(). Done at function level already.
		synchronized(mFetcher) { // For computeAllScoresWithoutCommit()
		synchronized(Persistent.transactionLock(mDB)) {
			try {
				boolean orphanScoresFound = false;
				
				Query q = mDB.query();
				q.constrain(Score.class);
				q.descend("mTruster").constrain(null).identity().or(q.descend("mTrustee").constrain(null).identity());
				ObjectSet<Score> orphanScores = new Persistent.InitializingObjectSet<Score>(this, q);
				
				for(Score score : orphanScores) {
					if(score.getTruster() != null && score.getTrustee() != null) {
						// TODO: Remove this workaround for the db4o bug as soon as we are sure that it does not happen anymore.
						Logger.error(this, "Db4o bug: constrain(null).identity() did not work for " + score);
						continue;
					}
					
					Logger.error(score, "Deleting orphan score, truster = " + score.getTruster() + ", trustee = " + score.getTrustee());
					orphanScoresFound = true;
					score.deleteWithoutCommit();
					// No need to update subscriptions as the score is broken anyway.
				}
				
				if(orphanScoresFound) {
					computeAllScoresWithoutCommit();
					Persistent.checkedCommit(mDB, this);
				}
			}
			catch(Exception e) {
				Persistent.checkedRollback(mDB, this, e);
			}
		}
		}
	}
	
	/**
	 * Warning: This function is not synchronized, use it only in single threaded mode.
	 * @return The WOT database format version of the given database. -1 if there is no Configuration stored in it or multiple configurations exist.
	 */
	@SuppressWarnings("deprecation")
	private static int peekDatabaseFormatVersion(WebOfTrust wot, ExtObjectContainer database) {
		final Query query = database.query();
		query.constrain(Configuration.class);
		@SuppressWarnings("unchecked")
		ObjectSet<Configuration> result = (ObjectSet<Configuration>)query.execute(); 
		
		switch(result.size()) {
			case 1: {
				final Configuration config = (Configuration)result.next();
				config.initializeTransient(wot, database);
				// For the HashMaps to stay alive we need to activate to full depth.
				config.checkedActivate(4);
				return config.getDatabaseFormatVersion();
			}
			default:
				return -1;
		}
	}
	
	/**
	 * Loads an existing Config object from the database and adds any missing default values to it, creates and stores a new one if none exists.
	 * @return The config object.
	 */
	private synchronized Configuration getOrCreateConfig() {
		final Query query = mDB.query();
		query.constrain(Configuration.class);
		final ObjectSet<Configuration> result = new Persistent.InitializingObjectSet<Configuration>(this, query);

		switch(result.size()) {
			case 1: {
				final Configuration config = result.next();
				// For the HashMaps to stay alive we need to activate to full depth.
				config.checkedActivate(4);
				config.setDefaultValues(false);
				config.storeAndCommit();
				return config;
			}
			case 0: {
				final Configuration config = new Configuration(this);
				config.initializeTransient(this);
				config.storeAndCommit();
				return config;
			}
			default:
				throw new RuntimeException("Multiple config objects found: " + result.size());
		}
	}
	
	
	/** Capacity is the maximum amount of points an identity can give to an other by trusting it. 
	 * 
	 * Values choice :
	 * Advogato Trust metric recommends that values decrease by rounded 2.5 times.
	 * This makes sense, making the need of 3 N+1 ranked people to overpower
	 * the trust given by a N ranked identity.
	 * 
	 * Number of ranks choice :
	 * When someone creates a fresh identity, he gets the seed identity at
	 * rank 1 and freenet developpers at rank 2. That means that
	 * he will see people that were :
	 * - given 7 trust by freenet devs (rank 2)
	 * - given 17 trust by rank 3
	 * - given 50 trust by rank 4
	 * - given 100 trust by rank 5 and above.
	 * This makes the range small enough to avoid a newbie
	 * to even see spam, and large enough to make him see a reasonnable part
	 * of the community right out-of-the-box.
	 * Of course, as soon as he will start to give trust, he will put more
	 * people at rank 1 and enlarge his WoT.
	 */
	protected static final int capacities[] = {
			100,// Rank 0 : Own identities
			40,	// Rank 1 : Identities directly trusted by ownIdenties
			16, // Rank 2 : Identities trusted by rank 1 identities
			6,	// So on...
			2,
			1	// Every identity above rank 5 can give 1 point
	};			// Identities with negative score have zero capacity
	
	/**
	 * Computes the capacity of a truster. The capacity is a weight function in percent which is used to decide how much
	 * trust points an identity can add to the score of identities which it has assigned trust values to.
	 * The higher the rank of an identity, the less is it's capacity.
	 *
	 * If the rank of the identity is Integer.MAX_VALUE (infinite, this means it has only received negative or 0 trust values from identities with rank >= 0 and less
	 * than infinite) or -1 (this means that it has only received trust values from identities with infinite rank) then its capacity is 0.
	 * 
	 * If the truster has assigned a trust value to the trustee the capacity will be computed only from that trust value:
	 * The decision of the truster should always overpower the view of remote identities.
	 * 
	 * Notice that 0 is included in infinite rank to prevent identities which have only solved introduction puzzles from having a capacity.  
	 *  
	 * @param truster The {@link OwnIdentity} in whose trust tree the capacity shall be computed
	 * @param trustee The {@link Identity} of which the capacity shall be computed. 
	 * @param rank The rank of the identity. The rank is the distance in trust steps from the OwnIdentity which views the web of trust,
	 * 				- its rank is 0, the rank of its trustees is 1 and so on. Must be -1 if the truster has no rank in the tree owners view.
	 */
	protected int computeCapacity(OwnIdentity truster, Identity trustee, int rank) {
		if(truster == trustee)
			return 100;
		 
		try {
			if(getTrust(truster, trustee).getValue() <= 0) { // Security check, if rank computation breaks this will hit.
				assert(rank == Integer.MAX_VALUE);
				return 0;
			}
		} catch(NotTrustedException e) { }
		
		if(rank == -1 || rank == Integer.MAX_VALUE)
			return 0;
		 
		return (rank < capacities.length) ? capacities[rank] : 1;
	}
	
	/**
	 * Reference-implementation of score computation. This means:<br />
	 * - It is not used by the real WoT code because its slow<br />
	 * - It is used by unit tests (and WoT) to check whether the real implementation works<br />
	 * - It is the function which you should read if you want to understand how WoT works.<br />
	 * 
	 * Computes all rank and score values and checks whether the database is correct. If wrong values are found, they are correct.<br />
	 * 
	 * There was a bug in the score computation for a long time which resulted in wrong computation when trust values very removed under certain conditions.<br />
	 * 
	 * Further, rank values are shortest paths and the path-finding algorithm is not executed from the source
	 * to the target upon score computation: It uses the rank of the neighbor nodes to find a shortest path.
	 * Therefore, the algorithm is very vulnerable to bugs since one wrong value will stay in the database
	 * and affect many others. So it is useful to have this function.
	 * 
	 * Synchronization:
	 * This function does neither lock the database nor commit the transaction. You have to surround it with
	 * <code>
	 * synchronized(WebOfTrust.this) {
	 * synchronized(mFetcher) {
	 * synchronized(Persistent.transactionLock(mDB)) {
	 *     try { ... computeAllScoresWithoutCommit(); Persistent.checkedCommit(mDB, this); }
	 *     catch(RuntimeException e) { Persistent.checkedRollbackAndThrow(mDB, this, e); }
	 * }}}
	 * </code>
	 * 
	 * @return True if all stored scores were correct. False if there were any errors in stored scores.
	 */
	protected boolean computeAllScoresWithoutCommit() {
		if(logMINOR) Logger.minor(this, "Doing a full computation of all Scores...");
		
		final long beginTime = CurrentTimeUTC.getInMillis();
		
		boolean returnValue = true;
		final ObjectSet<Identity> allIdentities = getAllIdentities();
		
		// Scores are a rating of an identity from the view of an OwnIdentity so we compute them per OwnIdentity.
		for(OwnIdentity treeOwner : getAllOwnIdentities()) {
			// At the end of the loop body, this table will be filled with the ranks of all identities which are visible for treeOwner.
			// An identity is visible if there is a trust chain from the owner to it.
			// The rank is the distance in trust steps from the treeOwner.			
			// So the treeOwner is rank 0, the trustees of the treeOwner are rank 1 and so on.
			final HashMap<Identity, Integer> rankValues = new HashMap<Identity, Integer>(allIdentities.size() * 2);
			
			// Compute the rank values
			{
				// For each identity which is added to rankValues, all its trustees are added to unprocessedTrusters.
				// The inner loop then pulls out one unprocessed identity and computes the rank of its trustees:
				// All trustees which have received positive (> 0) trust will get his rank + 1
				// Trustees with negative trust or 0 trust will get a rank of Integer.MAX_VALUE.
				// Trusters with rank Integer.MAX_VALUE cannot inherit their rank to their trustees so the trustees will get no rank at all.
				// Identities with no rank are considered to be not in the trust tree of the own identity and their score will be null / none.
				//
				// Further, if the treeOwner has assigned a trust value to an identity, the rank decision is done by only considering this trust value:
				// The decision of the own identity shall not be overpowered by the view of the remote identities.
				//
				// The purpose of differentiation between Integer.MAX_VALUE and -1 is:
				// Score objects of identities with rank Integer.MAX_VALUE are kept in the database because WoT will usually "hear" about those identities by seeing
				// them in the trust lists of trusted identities (with 0 or negative trust values). So it must store the trust values to those identities and
				// have a way of telling the user "this identity is not trusted" by keeping a score object of them.
				// Score objects of identities with rank -1 are deleted because they are the trustees of distrusted identities and we will not get to the point where
				// we hear about those identities because the only way of hearing about them is importing a trust list of a identity with Integer.MAX_VALUE rank
				// - and we never import their trust lists. 
				// We include trust values of 0 in the set of rank Integer.MAX_VALUE (instead of only NEGATIVE trust) so that identities which only have solved
				// introduction puzzles cannot inherit their rank to their trustees.
				final LinkedList<Identity> unprocessedTrusters = new LinkedList<Identity>();
				
				// The own identity is the root of the trust tree, it should assign itself a rank of 0 , a capacity of 100 and a symbolic score of Integer.MAX_VALUE
				
				try {
					Score selfScore = getScore(treeOwner, treeOwner);
					
					if(selfScore.getRank() >= 0) { // It can only give it's rank if it has a valid one
						rankValues.put(treeOwner, selfScore.getRank());
						unprocessedTrusters.addLast(treeOwner);
					} else {
						rankValues.put(treeOwner, null);
					}
				} catch(NotInTrustTreeException e) {
					// This only happens in unit tests.
				}
				 
				while(!unprocessedTrusters.isEmpty()) {
					final Identity truster = unprocessedTrusters.removeFirst();
	
					final Integer trusterRank = rankValues.get(truster);
					
					// The truster cannot give his rank to his trustees because he has none (or infinite), they receive no rank at all.
					if(trusterRank == null || trusterRank == Integer.MAX_VALUE) {
						// (Normally this does not happen because we do not enqueue the identities if they have no rank but we check for security)
						continue;
					}
					
					final int trusteeRank = trusterRank + 1;
					
					for(Trust trust : getGivenTrusts(truster)) {
						final Identity trustee = trust.getTrustee();
						final Integer oldTrusteeRank = rankValues.get(trustee);
						
						
						if(oldTrusteeRank == null) { // The trustee was not processed yet
							if(trust.getValue() > 0) {
								rankValues.put(trustee, trusteeRank);
								unprocessedTrusters.addLast(trustee);
							}
							else
								rankValues.put(trustee, Integer.MAX_VALUE);
						} else {
							// Breadth first search will process all rank one identities are processed before any rank two identities, etc.
							assert(oldTrusteeRank == Integer.MAX_VALUE || trusteeRank >= oldTrusteeRank);
							
							if(oldTrusteeRank == Integer.MAX_VALUE) {
								// If we found a rank less than infinite we can overwrite the old rank with this one, but only if the infinite rank was not
								// given by the tree owner.
								try {
									final Trust treeOwnerTrust = getTrust(treeOwner, trustee);
									assert(treeOwnerTrust.getValue() <= 0); // TODO: Is this correct?
								} catch(NotTrustedException e) {
									if(trust.getValue() > 0) {
										rankValues.put(trustee, trusteeRank);
										unprocessedTrusters.addLast(trustee);
									}
								}
							}
						}
					}
				}
			}
			
			// Rank values of all visible identities are computed now.
			// Next step is to compute the scores of all identities
			
			for(Identity target : allIdentities) {
				// The score of an identity is the sum of all weighted trust values it has received.
				// Each trust value is weighted with the capacity of the truster - the capacity decays with increasing rank.
				Integer targetScore;
				final Integer targetRank = rankValues.get(target);
				
				if(targetRank == null) {
					targetScore = null;
				} else {
					// The treeOwner trusts himself.
					if(targetRank == 0) {
						targetScore = Integer.MAX_VALUE;
					}
					else {
						// If the treeOwner has assigned a trust value to the target, it always overrides the "remote" score.
						try {
							targetScore = (int)getTrust(treeOwner, target).getValue();
						} catch(NotTrustedException e) {
							targetScore = 0;
							for(Trust receivedTrust : getReceivedTrusts(target)) {
								final Identity truster = receivedTrust.getTruster();
								final Integer trusterRank = rankValues.get(truster);
								
								// The capacity is a weight function for trust values which are given from an identity:
								// The higher the rank, the less the capacity.
								// If the rank is Integer.MAX_VALUE (infinite) or -1 (no rank at all) the capacity will be 0.
								final int capacity = computeCapacity(treeOwner, truster, trusterRank != null ? trusterRank : -1);
								
								targetScore += (receivedTrust.getValue() * capacity) / 100;
							}
						}
					}
				}
				
				Score newScore = null;
				if(targetScore != null) {
					newScore = new Score(this, treeOwner, target, targetScore, targetRank, computeCapacity(treeOwner, target, targetRank));
				}
				
				boolean needToCheckFetchStatus = false;
				boolean oldShouldFetch = false;
				int oldCapacity = 0;
				
				// Now we have the rank and the score of the target computed and can check whether the database-stored score object is correct.
				try {
					Score currentStoredScore = getScore(treeOwner, target);
					oldCapacity = currentStoredScore.getCapacity();
					
					if(newScore == null) {
						returnValue = false;
						if(!mFullScoreComputationNeeded)
							Logger.error(this, "Correcting wrong score: The identity has no rank and should have no score but score was " + currentStoredScore, new RuntimeException());
						
						needToCheckFetchStatus = true;
						oldShouldFetch = shouldFetchIdentity(target);
						
						currentStoredScore.deleteWithoutCommit();
						mSubscriptionManager.storeScoreChangedNotificationWithoutCommit(currentStoredScore, null);
						
					} else {
						if(!newScore.equals(currentStoredScore)) {
							returnValue = false;
							if(!mFullScoreComputationNeeded)
								Logger.error(this, "Correcting wrong score: Should have been " + newScore + " but was " + currentStoredScore, new RuntimeException());
							
							needToCheckFetchStatus = true;
							oldShouldFetch = shouldFetchIdentity(target);
							
							final Score oldScore = currentStoredScore.clone();
							
							currentStoredScore.setRank(newScore.getRank());
							currentStoredScore.setCapacity(newScore.getCapacity());
							currentStoredScore.setValue(newScore.getScore());

							currentStoredScore.storeWithoutCommit();
							mSubscriptionManager.storeScoreChangedNotificationWithoutCommit(oldScore, currentStoredScore);
						}
					}
				} catch(NotInTrustTreeException e) {
					oldCapacity = 0;
					
					if(newScore != null) {
						returnValue = false;
						if(!mFullScoreComputationNeeded)
							Logger.error(this, "Correcting wrong score: No score was stored for the identity but it should be " + newScore, new RuntimeException());
						
						needToCheckFetchStatus = true;
						oldShouldFetch = shouldFetchIdentity(target);
						
						newScore.storeWithoutCommit();
						mSubscriptionManager.storeScoreChangedNotificationWithoutCommit(null, newScore);
					}
				}
				
				if(needToCheckFetchStatus) {
					// If fetch status changed from false to true, we need to start fetching it
					// If the capacity changed from 0 to positive, we need to refetch the current edition: Identities with capacity 0 cannot
					// cause new identities to be imported from their trust list, capacity > 0 allows this.
					// If the fetch status changed from true to false, we need to stop fetching it
					if((!oldShouldFetch || (oldCapacity == 0 && newScore != null && newScore.getCapacity() > 0)) && shouldFetchIdentity(target) ) {
						if(!oldShouldFetch)
							if(logDEBUG) Logger.debug(this, "Fetch status changed from false to true, refetching " + target);
						else
							if(logDEBUG) Logger.debug(this, "Capacity changed from 0 to " + newScore.getCapacity() + ", refetching" + target);

						target.markForRefetch();
						target.storeWithoutCommit();
						
						// We don't notify clients about this because the WOT fetch state is of little interest to them, they determine theirs from the Score
						// mSubscriptionManager.storeIdentityChangedNotificationWithoutCommit(target);

						mFetcher.storeStartFetchCommandWithoutCommit(target);
					}
					else if(oldShouldFetch && !shouldFetchIdentity(target)) {
						if(logDEBUG) Logger.debug(this, "Fetch status changed from true to false, aborting fetch of " + target);

						mFetcher.storeAbortFetchCommandWithoutCommit(target);
					}
				}
			}
		}
		
		mFullScoreComputationNeeded = false;
		
		++mFullScoreRecomputationCount;
		mFullScoreRecomputationMilliseconds += CurrentTimeUTC.getInMillis() - beginTime;
		
		if(logMINOR) {
			Logger.minor(this, "Full score computation finished. Amount: " + mFullScoreRecomputationCount + "; Avg Time:" + getAverageFullScoreRecomputationTime() + "s");
		}
		
		return returnValue;
	}
	
	private synchronized void createSeedIdentities() {
		synchronized(mSubscriptionManager) {
		for(String seedURI : SEED_IDENTITIES) {
			synchronized(Persistent.transactionLock(mDB)) {
			try { 
				final Identity existingSeed = getIdentityByURI(seedURI);
				final Identity oldExistingSeed = existingSeed.clone(); // For the SubscriptionManager
				
				if(existingSeed instanceof OwnIdentity) {
					final OwnIdentity ownExistingSeed = (OwnIdentity)existingSeed;
					ownExistingSeed.addContext(IntroductionPuzzle.INTRODUCTION_CONTEXT);
					ownExistingSeed.setProperty(IntroductionServer.PUZZLE_COUNT_PROPERTY,
							Integer.toString(IntroductionServer.SEED_IDENTITY_PUZZLE_COUNT));
					
					mSubscriptionManager.storeIdentityChangedNotificationWithoutCommit(oldExistingSeed, ownExistingSeed);
					ownExistingSeed.storeAndCommit();
				}
				else {
					try {
						existingSeed.setEdition(new FreenetURI(seedURI).getEdition());
						mSubscriptionManager.storeIdentityChangedNotificationWithoutCommit(oldExistingSeed, existingSeed);
						existingSeed.storeAndCommit();
					} catch(InvalidParameterException e) {
						/* We already have the latest edition stored */
					}
				}
			}
			catch (UnknownIdentityException uie) {
				try {
					final Identity newSeed = new Identity(this, seedURI, null, true);
					// We have to explicitly set the edition number because the constructor only considers the given edition as a hint.
					newSeed.setEdition(new FreenetURI(seedURI).getEdition());
					newSeed.storeWithoutCommit();
					mSubscriptionManager.storeIdentityChangedNotificationWithoutCommit(null, newSeed);
					Persistent.checkedCommit(mDB, this);
				} catch (Exception e) {
					Persistent.checkedRollback(mDB, this, e);					
				}
			}
			catch (Exception e) {
				Persistent.checkedRollback(mDB, this, e);
			}
			}
		}
		}
	}

	public void terminate() {
		if(logDEBUG) Logger.debug(this, "WoT plugin terminating ...");
		
		/* We use single try/catch blocks so that failure of termination of one service does not prevent termination of the others */
		try {
			if(mWebInterface != null)
				this.mWebInterface.unload();
		}
		catch(Exception e) {
			Logger.error(this, "Error during termination.", e);
		}
		
		try {
			if(mIntroductionClient != null)
				mIntroductionClient.terminate();
		}
		catch(Exception e) {
			Logger.error(this, "Error during termination.", e);
		}
		
		try {
			if(mIntroductionServer != null)
				mIntroductionServer.terminate();
		}
		catch(Exception e) {
			Logger.error(this, "Error during termination.", e);
		}
		
		try {
			if(mInserter != null)
				mInserter.terminate();
		}
		catch(Exception e) {
			Logger.error(this, "Error during termination.", e);
		}
		
		try {
			if(mFetcher != null)
				mFetcher.stop();
		}
		catch(Exception e) {
			Logger.error(this, "Error during termination.", e);
		}
		
		try {
			if(mSubscriptionManager != null)
				mSubscriptionManager.stop();
		} catch(Exception e) {
			Logger.error(this, "Error during termination.", e);
		}	
		
		try {
			if(mDB != null) {
				/* TODO: At 2009-06-15, it does not seem possible to ask db4o for whether a transaction is pending.
				 * If it becomes possible some day, we should check that here, and log an error if there is an uncommitted transaction. 
				 * - All transactions should be committed after obtaining the lock() on the database. */
				synchronized(Persistent.transactionLock(mDB)) {
					System.gc();
					mDB.rollback();
					System.gc(); 
					mDB.close();
				}
			}
		}
		catch(Exception e) {
			Logger.error(this, "Error during termination.", e);
		}

		if(logDEBUG) Logger.debug(this, "WoT plugin terminated.");
	}

	/**
	 * Inherited event handler from FredPluginFCP, handled in <code>class FCPInterface</code>.
	 */
	public void handle(PluginReplySender replysender, SimpleFieldSet params, Bucket data, int accesstype) {
		mFCPInterface.handle(replysender, params, data, accesstype);
	}

	/**
	 * Loads an own or normal identity from the database, querying on its ID.
	 * 
	 * @param id The ID of the identity to load
	 * @return The identity matching the supplied ID.
	 * @throws DuplicateIdentityException if there are more than one identity with this id in the database
	 * @throws UnknownIdentityException if there is no identity with this id in the database
	 */
	public synchronized Identity getIdentityByID(String id) throws UnknownIdentityException {
		final Query query = mDB.query();
		query.constrain(Identity.class);
		query.descend("mID").constrain(id);
		final ObjectSet<Identity> result = new Persistent.InitializingObjectSet<Identity>(this, query);
		
		switch(result.size()) {
			case 1: return result.next();
			case 0: throw new UnknownIdentityException(id);
			default: throw new DuplicateIdentityException(id, result.size());
		}  
	}
	
	/**
	 * Gets an OwnIdentity by its ID.
	 * 
	 * @param id The unique identifier to query an OwnIdentity
	 * @return The requested OwnIdentity
	 * @throws UnknownIdentityException if there is now OwnIdentity with that id
	 */
	public synchronized OwnIdentity getOwnIdentityByID(String id) throws UnknownIdentityException {
		final Query query = mDB.query();
		query.constrain(OwnIdentity.class);
		query.descend("mID").constrain(id);
		final ObjectSet<OwnIdentity> result = new Persistent.InitializingObjectSet<OwnIdentity>(this, query);
		
		switch(result.size()) {
			case 1: return result.next();
			case 0: throw new UnknownIdentityException(id);
			default: throw new DuplicateIdentityException(id, result.size());
		}  
	}

	/**
	 * Loads an identity from the database, querying on its requestURI (a valid {@link FreenetURI})
	 * 
	 * @param uri The requestURI of the identity
	 * @return The identity matching the supplied requestURI
	 * @throws UnknownIdentityException if there is no identity with this id in the database
	 */
	public Identity getIdentityByURI(FreenetURI uri) throws UnknownIdentityException {
		return getIdentityByID(IdentityID.constructAndValidateFromURI(uri).toString());
	}

	/**
	 * Loads an identity from the database, querying on its requestURI (as String)
	 * 
	 * @param uri The requestURI of the identity which will be converted to {@link FreenetURI} 
	 * @return The identity matching the supplied requestURI
	 * @throws UnknownIdentityException if there is no identity with this id in the database
	 * @throws MalformedURLException if the requestURI isn't a valid FreenetURI
	 */
	public Identity getIdentityByURI(String uri) throws UnknownIdentityException, MalformedURLException {
		return getIdentityByURI(new FreenetURI(uri));
	}

	/**
	 * Gets an OwnIdentity by its requestURI (a {@link FreenetURI}).
	 * The OwnIdentity's unique identifier is extracted from the supplied requestURI.
	 * 
	 * @param uri The requestURI of the desired OwnIdentity
	 * @return The requested OwnIdentity
	 * @throws UnknownIdentityException if the OwnIdentity isn't in the database
	 */
	public OwnIdentity getOwnIdentityByURI(FreenetURI uri) throws UnknownIdentityException {
		return getOwnIdentityByID(IdentityID.constructAndValidateFromURI(uri).toString());
	}

	/**
	 * Gets an OwnIdentity by its requestURI (as String).
	 * The given String is converted to {@link FreenetURI} in order to extract a unique id.
	 * 
	 * @param uri The requestURI (as String) of the desired OwnIdentity
	 * @return The requested OwnIdentity
	 * @throws UnknownIdentityException if the OwnIdentity isn't in the database
	 * @throws MalformedURLException if the supplied requestURI is not a valid FreenetURI
	 */
	public OwnIdentity getOwnIdentityByURI(String uri) throws UnknownIdentityException, MalformedURLException {
		return getOwnIdentityByURI(new FreenetURI(uri));
	}
	
	/**
	 * Returns all identities that are in the database
	 * You have to synchronize on this WoT when calling the function and processing the returned list!
	 * 
	 * @return An {@link ObjectSet} containing all identities present in the database 
	 */
	public ObjectSet<Identity> getAllIdentities() {
		final Query query = mDB.query();
		query.constrain(Identity.class);
		return new Persistent.InitializingObjectSet<Identity>(this, query);
	}
	
	public static enum SortOrder {
		ByNicknameAscending,
		ByNicknameDescending,
		ByScoreAscending,
		ByScoreDescending,
		ByLocalTrustAscending,
		ByLocalTrustDescending
	}
	
	/**
	 * Get a filtered and sorted list of identities.
	 * You have to synchronize on this WoT when calling the function and processing the returned list.
	 */
	public ObjectSet<Identity> getAllIdentitiesFilteredAndSorted(OwnIdentity truster, String nickFilter, SortOrder sortInstruction) {
		Query q = mDB.query();
		
		switch(sortInstruction) {
			case ByNicknameAscending:
				q.constrain(Identity.class);
				q.descend("mNickname").orderAscending();
				break;
			case ByNicknameDescending:
				q.constrain(Identity.class);
				q.descend("mNickname").orderDescending();
				break;
			case ByScoreAscending:
				q.constrain(Score.class);
				q.descend("mTruster").constrain(truster).identity();
				q.descend("mValue").orderAscending();
				q = q.descend("mTrustee"); 
				break;
			case ByScoreDescending:
				// TODO: This excludes identities which have no score
				q.constrain(Score.class);
				q.descend("mTruster").constrain(truster).identity();
				q.descend("mValue").orderDescending();
				q = q.descend("mTrustee");
				break;
			case ByLocalTrustAscending:
				q.constrain(Trust.class);
				q.descend("mTruster").constrain(truster).identity();
				q.descend("mValue").orderAscending();
				q = q.descend("mTrustee");
				break;
			case ByLocalTrustDescending:
				// TODO: This excludes untrusted identities.
				q.constrain(Trust.class);
				q.descend("mTruster").constrain(truster).identity();
				q.descend("mValue").orderDescending();
				q = q.descend("mTrustee");
				break;
		}
		
		if(nickFilter != null) {
			nickFilter = nickFilter.trim();
			if(!nickFilter.equals("")) q.descend("mNickname").constrain(nickFilter).like();
		}
		
		return new Persistent.InitializingObjectSet<Identity>(this, q);
	}
	
	/**
	 * Returns all non-own identities that are in the database.
	 * 
	 * You have to synchronize on this WoT when calling the function and processing the returned list!
	 */
	public ObjectSet<Identity> getAllNonOwnIdentities() {
		final Query q = mDB.query();
		q.constrain(Identity.class);
		q.constrain(OwnIdentity.class).not();
		return new Persistent.InitializingObjectSet<Identity>(this, q);
	}
	
	/**
	 * Returns all non-own identities that are in the database, sorted descending by their date of modification, i.e. recently
	 * modified identities will be at the beginning of the list.
	 * 
	 * You have to synchronize on this WoT when calling the function and processing the returned list!
	 * 
	 * Used by the IntroductionClient for fetching puzzles from recently modified identities.
	 */
	public ObjectSet<Identity> getAllNonOwnIdentitiesSortedByModification () {
		final Query q = mDB.query();
		q.constrain(Identity.class);
		q.constrain(OwnIdentity.class).not();
		/* TODO: As soon as identities announce that they were online every day, uncomment the following line */
		/* q.descend("mLastChangedDate").constrain(new Date(CurrentTimeUTC.getInMillis() - 1 * 24 * 60 * 60 * 1000)).greater(); */
		q.descend("mLastFetchedDate").orderDescending();
		return new Persistent.InitializingObjectSet<Identity>(this, q);
	}
	
	/**
	 * Returns all own identities that are in the database
	 * You have to synchronize on this WoT when calling the function and processing the returned list!
	 * 
	 * @return An {@link ObjectSet} containing all identities present in the database.
	 */
	public ObjectSet<OwnIdentity> getAllOwnIdentities() {
		final Query q = mDB.query();
		q.constrain(OwnIdentity.class);
		return new Persistent.InitializingObjectSet<OwnIdentity>(this, q);
	}

	
	/** 
	 * DO NOT USE THIS FUNCTION FOR DELETING OWN IDENTITIES UPON USER REQUEST!
	 * IN FACT BE VERY CAREFUL WHEN USING IT FOR ANYTHING FOR THE FOLLOWING REASONS:
	 * - This function deletes ALL given and received trust values of the given identity. This modifies the trust list of the trusters against their will.
	 * - Especially it might be an information leak if the trust values of other OwnIdentities are deleted!
	 * - If WOT one day is designed to be used by many different users at once, the deletion of other OwnIdentity's trust values would even be corruption.
	 * 
	 * The intended purpose of this function is:
	 * - To specify which objects have to be dealt with when messing with storage of an identity.
	 * - To be able to do database object leakage tests: Many classes have a deleteWithoutCommit function and there are valid usecases for them.
	 *   However, the implementations of those functions might cause leaks by forgetting to delete certain object members.
	 *   If you call this function for ALL identities in a database, EVERYTHING should be deleted and the database SHOULD be empty.
	 *   You then can check whether the database actually IS empty to test for leakage.
	 * 
	 * You have to lock the WebOfTrust, the IntroductionPuzzleStore, the IdentityFetcher and the SubscriptionManager before calling this function.
	 */
	private void deleteWithoutCommit(Identity identity) {
		// We want to use beginTrustListImport, finishTrustListImport / abortTrustListImport.
		// If the caller already handles that for us though, we should not call those function again.
		// So we check whether the caller already started an import.
		boolean trustListImportWasInProgress = mTrustListImportInProgress;
		
		try {
			if(!trustListImportWasInProgress)
				beginTrustListImport();
			
			if(logDEBUG) Logger.debug(this, "Deleting identity " + identity + " ...");
			
			if(logDEBUG) Logger.debug(this, "Deleting received scores...");
			for(Score score : getScores(identity)) {
				score.deleteWithoutCommit();
				mSubscriptionManager.storeScoreChangedNotificationWithoutCommit(score, null);
			}

			if(identity instanceof OwnIdentity) {
				if(logDEBUG) Logger.debug(this, "Deleting given scores...");

				for(Score score : getGivenScores((OwnIdentity)identity)) {
					score.deleteWithoutCommit();
					mSubscriptionManager.storeScoreChangedNotificationWithoutCommit(score, null);
				}
			}

			if(logDEBUG) Logger.debug(this, "Deleting received trusts...");
			for(Trust trust : getReceivedTrusts(identity)) {
				trust.deleteWithoutCommit();
				mSubscriptionManager.storeTrustChangedNotificationWithoutCommit(trust, null);
			}

			if(logDEBUG) Logger.debug(this, "Deleting given trusts...");
			for(Trust givenTrust : getGivenTrusts(identity)) {
				givenTrust.deleteWithoutCommit();
				mSubscriptionManager.storeTrustChangedNotificationWithoutCommit(givenTrust, null);
				// We call computeAllScores anyway so we do not use removeTrustWithoutCommit()
			}
			
			mFullScoreComputationNeeded = true; // finishTrustListImport will call computeAllScoresWithoutCommit for us.

			if(logDEBUG) Logger.debug(this, "Deleting associated introduction puzzles ...");
			mPuzzleStore.onIdentityDeletion(identity);
			
			if(logDEBUG) Logger.debug(this, "Storing an abort-fetch-command...");
			
			if(mFetcher != null) { // Can be null if we use this function in upgradeDB()
				mFetcher.storeAbortFetchCommandWithoutCommit(identity);
				// NOTICE:
				// If the fetcher did store a db4o object reference to the identity, we would have to trigger command processing
				// now to prevent leakage of the identity object.
				// But the fetcher does NOT store a db4o object reference to the given identity. It stores its ID as String only.
				// Therefore, it is OK that the fetcher does not immediately process the commands now.
			}
		
			if(logDEBUG) Logger.debug(this, "Deleting the identity...");
			identity.deleteWithoutCommit();

			mSubscriptionManager.storeIdentityChangedNotificationWithoutCommit(identity, null);
			
			if(!trustListImportWasInProgress)
				finishTrustListImport();
		}
		catch(RuntimeException e) {
			if(!trustListImportWasInProgress)
				abortTrustListImport(e);
			
			Persistent.checkedRollbackAndThrow(mDB, this, e);
		}
	}

	/**
	 * Gets the score of this identity in a trust tree.
	 * Each {@link OwnIdentity} has its own trust tree.
	 * 
	 * @param truster The owner of the trust tree
	 * @return The {@link Score} of this Identity in the required trust tree
	 * @throws NotInTrustTreeException if this identity is not in the required trust tree 
	 */
	public synchronized Score getScore(final OwnIdentity truster, final Identity trustee) throws NotInTrustTreeException {
		final Query query = mDB.query();
		query.constrain(Score.class);
		query.descend("mID").constrain(new ScoreID(truster, trustee).toString());
		final ObjectSet<Score> result = new Persistent.InitializingObjectSet<Score>(this, query);
		
		switch(result.size()) {
			case 1: 
				final Score score = result.next();
				assert(score.getTruster() == truster);
				assert(score.getTrustee() == trustee);
				return score;
			case 0: throw new NotInTrustTreeException(truster, trustee);
			default: throw new DuplicateScoreException(truster, trustee, result.size());
		}
	}

	/**
	 * Gets a list of all this Identity's Scores.
	 * You have to synchronize on this WoT around the call to this function and the processing of the returned list! 
	 * 
	 * @return An {@link ObjectSet} containing all {@link Score} this Identity has.
	 */
	public ObjectSet<Score> getScores(final Identity identity) {
		final Query query = mDB.query();
		query.constrain(Score.class);
		query.descend("mTrustee").constrain(identity).identity();
		return new Persistent.InitializingObjectSet<Score>(this, query);
	}
	
	/**
	 * Get a list of all scores which the passed own identity has assigned to other identities.
	 * 
	 * You have to synchronize on this WoT around the call to this function and the processing of the returned list! 
	 * @return An {@link ObjectSet} containing all {@link Score} this Identity has given.
	 */
	public ObjectSet<Score> getGivenScores(final OwnIdentity truster) {
		final Query query = mDB.query();
		query.constrain(Score.class);
		query.descend("mTruster").constrain(truster).identity();
		return new Persistent.InitializingObjectSet<Score>(this, query);
	}
	
	/**
	 * Gets the best score this Identity has in existing trust trees.
	 * 
	 * @return the best score this Identity has
	 * @throws NotInTrustTreeException If the identity has no score in any trusttree.
	 */
	public synchronized int getBestScore(final Identity identity) throws NotInTrustTreeException {
		int bestScore = Integer.MIN_VALUE;
		final ObjectSet<Score> scores = getScores(identity);
		
		if(scores.size() == 0)
			throw new NotInTrustTreeException(identity);
		
		// TODO: Cache the best score of an identity as a member variable.
		for(final Score score : scores) 
			bestScore = Math.max(score.getScore(), bestScore);
		
		return bestScore;
	}
	
	/**
	 * Gets the best capacity this identity has in any trust tree.
	 * @throws NotInTrustTreeException If the identity is not in any trust tree. Can be interpreted as capacity 0.
	 */
	public int getBestCapacity(final Identity identity) throws NotInTrustTreeException {
		int bestCapacity = 0;
		final ObjectSet<Score> scores = getScores(identity);
		
		if(scores.size() == 0)
			throw new NotInTrustTreeException(identity);
		
		// TODO: Cache the best score of an identity as a member variable.
		for(final Score score : scores) 
			bestCapacity  = Math.max(score.getCapacity(), bestCapacity);
		
		return bestCapacity;
	}
	
	/**
	 * Get all scores in the database.
	 * You have to synchronize on this WoT when calling the function and processing the returned list!
	 */
	public ObjectSet<Score> getAllScores() {
		final Query query = mDB.query();
		query.constrain(Score.class);
		return new Persistent.InitializingObjectSet<Score>(this, query);
	}
	
	/**
	 * Checks whether the given identity should be downloaded. 
	 * @return Returns true if the identity has any capacity > 0, any score >= 0 or if it is an own identity.
	 */
	public boolean shouldFetchIdentity(final Identity identity) {
		if(identity instanceof OwnIdentity)
			return true;
		
		int bestScore = Integer.MIN_VALUE;
		int bestCapacity = 0;
		final ObjectSet<Score> scores = getScores(identity);
			
		if(scores.size() == 0)
			return false;
			
		// TODO: Cache the best score of an identity as a member variable.
		for(Score score : scores) { 
			bestCapacity  = Math.max(score.getCapacity(), bestCapacity);
			bestScore  = Math.max(score.getScore(), bestScore);
			
			if(bestCapacity > 0 || bestScore >= 0)
				return true;
		}
			
		return false;
	}
	
	/**
	 * Gets non-own Identities matching a specified score criteria.
	 * TODO: Rename to getNonOwnIdentitiesByScore. Or even better: Make it return own identities as well, this will speed up the database query and clients might be ok with it.
	 * You have to synchronize on this WoT when calling the function and processing the returned list!
	 * 
	 * @param truster The owner of the trust tree, null if you want the trusted identities of all owners.
	 * @param select Score criteria, can be > zero, zero or negative. Greater than zero returns all identities with score >= 0, zero with score equal to 0
	 * 		and negative with score < 0. Zero is included in the positive range by convention because solving an introduction puzzle gives you a trust value of 0.
	 * @return an {@link ObjectSet} containing Scores of the identities that match the criteria
	 */
	public ObjectSet<Score> getIdentitiesByScore(final OwnIdentity truster, final int select) {
		final Query query = mDB.query();
		query.constrain(Score.class);
		if(truster != null)
			query.descend("mTruster").constrain(truster).identity();
		query.descend("mTrustee").constrain(OwnIdentity.class).not();
	
		/* We include 0 in the list of identities with positive score because solving captchas gives no points to score */
		
		if(select > 0)
			query.descend("mValue").constrain(0).smaller().not();
		else if(select < 0)
			query.descend("mValue").constrain(0).smaller();
		else 
			query.descend("mValue").constrain(0);

		return  new Persistent.InitializingObjectSet<Score>(this, query);
	}
	
	/**
	 * Gets {@link Trust} from a specified truster to a specified trustee.
	 * 
	 * @param truster The identity that gives trust to this Identity
	 * @param trustee The identity which receives the trust
	 * @return The trust given to the trustee by the specified truster
	 * @throws NotTrustedException if the truster doesn't trust the trustee
	 */
	public synchronized Trust getTrust(final Identity truster, final Identity trustee) throws NotTrustedException, DuplicateTrustException {
		final Query query = mDB.query();
		query.constrain(Trust.class);
		query.descend("mID").constrain(new TrustID(truster, trustee).toString());
		final ObjectSet<Trust> result = new Persistent.InitializingObjectSet<Trust>(this, query);
		
		switch(result.size()) {
			case 1: 
				final Trust trust = result.next();
				assert(trust.getTruster() == truster);
				assert(trust.getTrustee() == trustee);
				return trust;
			case 0: throw new NotTrustedException(truster, trustee);
			default: throw new DuplicateTrustException(truster, trustee, result.size());
		}
	}

	/**
	 * Gets all trusts given by the given truster.
	 * You have to synchronize on this WoT when calling the function and processing the returned list!
	 * 
	 * @return An {@link ObjectSet} containing all {@link Trust} the passed Identity has given.
	 */
	public ObjectSet<Trust> getGivenTrusts(final Identity truster) {
		final Query query = mDB.query();
		query.constrain(Trust.class);
		query.descend("mTruster").constrain(truster).identity();
		return new Persistent.InitializingObjectSet<Trust>(this, query);
	}
	
	/**
	 * Gets all trusts given by the given truster.
	 * The result is sorted descending by the time we last fetched the trusted identity. 
	 * You have to synchronize on this WoT when calling the function and processing the returned list!
	 * 
	 * @return An {@link ObjectSet} containing all {@link Trust} the passed Identity has given.
	 */
	public ObjectSet<Trust> getGivenTrustsSortedDescendingByLastSeen(final Identity truster) {
		final Query query = mDB.query();
		query.constrain(Trust.class);
		query.descend("mTruster").constrain(truster).identity();
		query.descend("mTrustee").descend("mLastFetchedDate").orderDescending();
		
		return new Persistent.InitializingObjectSet<Trust>(this, query);
	}
	
	/**
	 * Gets given trust values of an identity matching a specified trust value criteria.
	 * You have to synchronize on this WoT when calling the function and processing the returned list!
	 * 
	 * @param truster The identity which given the trust values.
	 * @param select Trust value criteria, can be > zero, zero or negative. Greater than zero returns all trust values >= 0, zero returns trust values equal to 0.
	 * 		Negative returns trust values < 0. Zero is included in the positive range by convention because solving an introduction puzzle gives you a value of 0.
	 * @return an {@link ObjectSet} containing received trust values that match the criteria.
	 */
	public ObjectSet<Trust> getGivenTrusts(final Identity truster, final int select) {
		final Query query = mDB.query();
		query.constrain(Trust.class);
		query.descend("mTruster").constrain(truster).identity();
	
		/* We include 0 in the list of identities with positive trust because solving captchas gives 0 trust */
		
		if(select > 0)
			query.descend("mValue").constrain(0).smaller().not();
		else if(select < 0 )
			query.descend("mValue").constrain(0).smaller();
		else 
			query.descend("mValue").constrain(0);

		return new Persistent.InitializingObjectSet<Trust>(this, query);
	}
	/**
	 * Gets all trusts given by the given truster in a trust list with a different edition than the passed in one.
	 * You have to synchronize on this WoT when calling the function and processing the returned list!
	 */
	protected ObjectSet<Trust> getGivenTrustsOfDifferentEdition(final Identity truster, final long edition) {
		final Query q = mDB.query();
		q.constrain(Trust.class);
		q.descend("mTruster").constrain(truster).identity();
		q.descend("mTrusterTrustListEdition").constrain(edition).not();
		return new Persistent.InitializingObjectSet<Trust>(this, q);
	}

	/**
	 * Gets all trusts received by the given trustee.
	 * You have to synchronize on this WoT when calling the function and processing the returned list!
	 * 
	 * @return An {@link ObjectSet} containing all {@link Trust} the passed Identity has received.
	 */
	public ObjectSet<Trust> getReceivedTrusts(final Identity trustee) {
		final Query query = mDB.query();
		query.constrain(Trust.class);
		query.descend("mTrustee").constrain(trustee).identity();
		return new Persistent.InitializingObjectSet<Trust>(this, query);
	}
	
	/**
	 * Gets received trust values of an identity matching a specified trust value criteria.
	 * You have to synchronize on this WoT when calling the function and processing the returned list!
	 * 
	 * @param trustee The identity which has received the trust values.
	 * @param select Trust value criteria, can be > zero, zero or negative. Greater than zero returns all trust values >= 0, zero returns trust values equal to 0.
	 * 		Negative returns trust values < 0. Zero is included in the positive range by convention because solving an introduction puzzle gives you a value of 0.
	 * @return an {@link ObjectSet} containing received trust values that match the criteria.
	 */
	public ObjectSet<Trust> getReceivedTrusts(final Identity trustee, final int select) {		
		final Query query = mDB.query();
		query.constrain(Trust.class);
		query.descend("mTrustee").constrain(trustee).identity();
	
		/* We include 0 in the list of identities with positive trust because solving captchas gives 0 trust */
		
		if(select > 0)
			query.descend("mValue").constrain(0).smaller().not();
		else if(select < 0 )
			query.descend("mValue").constrain(0).smaller();
		else 
			query.descend("mValue").constrain(0);

		return new Persistent.InitializingObjectSet<Trust>(this, query);
	}
	
	/**
	 * Gets all trusts.
	 * You have to synchronize on this WoT when calling the function and processing the returned list!
	 * 
	 * @return An {@link ObjectSet} containing all {@link Trust} the passed Identity has received.
	 */
	public ObjectSet<Trust> getAllTrusts() {
		final Query query = mDB.query();
		query.constrain(Trust.class);
		return new Persistent.InitializingObjectSet<Trust>(this, query); 
	}
	
	/**
	 * Gives some {@link Trust} to another Identity.
	 * It creates or updates an existing Trust object and make the trustee compute its {@link Score}.
	 * 
	 * This function does neither lock the database nor commit the transaction. You have to surround it with
	 * synchronized(WebOfTrust.this) {
	 * synchronized(mFetcher) {
	 * synchronized(Persistent.transactionLock(mDB)) {
	 *     try { ... setTrustWithoutCommit(...); Persistent.checkedCommit(mDB, this); }
	 *     catch(RuntimeException e) { Persistent.checkedRollbackAndThrow(mDB, this, e); }
	 * }}}
	 * 
	 * @param truster The Identity that gives the trust
	 * @param trustee The Identity that receives the trust
	 * @param newValue Numeric value of the trust
	 * @param newComment A comment to explain the given value
	 * @throws InvalidParameterException if a given parameter isn't valid, see {@link Trust} for details on accepted values.
	 */
	protected void setTrustWithoutCommit(Identity truster, Identity trustee, byte newValue, String newComment)
		throws InvalidParameterException {
		
		try { // Check if we are updating an existing trust value
			final Trust trust = getTrust(truster, trustee);
			final Trust oldTrust = trust.clone();
			trust.trusterEditionUpdated();
			trust.setComment(newComment);
			trust.storeWithoutCommit();

			if(trust.getValue() != newValue) {
				trust.setValue(newValue);
				trust.storeWithoutCommit();
				mSubscriptionManager.storeTrustChangedNotificationWithoutCommit(oldTrust, trust);
				if(logDEBUG) Logger.debug(this, "Updated trust value ("+ trust +"), now updating Score.");
				updateScoresWithoutCommit(oldTrust, trust);
			}
		} catch (NotTrustedException e) {
			final Trust trust = new Trust(this, truster, trustee, newValue, newComment);
			trust.storeWithoutCommit();
			mSubscriptionManager.storeTrustChangedNotificationWithoutCommit(null, trust);
			if(logDEBUG) Logger.debug(this, "New trust value ("+ trust +"), now updating Score.");
			updateScoresWithoutCommit(null, trust);
		} 

		truster.updated();
		truster.storeWithoutCommit();
		
		// TODO: Mabye notify clients about this. IMHO it would create too much notifications on trust list import so we don't.
		// As soon as we have notification-coalescing we might do it.
		// mSubscriptionManager.storeIdentityChangedNotificationWithoutCommit(truster);
	}
	
	/**
	 * Only for being used by WoT internally and by unit tests!
	 * 
	 * You have to synchronize on this WebOfTrust while querying the parameter identities and calling this function.
	 */
	void setTrust(OwnIdentity truster, Identity trustee, byte newValue, String newComment)
		throws InvalidParameterException {
		
		synchronized(mFetcher) {
		synchronized(Persistent.transactionLock(mDB)) {
			try {
				setTrustWithoutCommit(truster, trustee, newValue, newComment);
				Persistent.checkedCommit(mDB, this);
			}
			catch(RuntimeException e) {
				Persistent.checkedRollbackAndThrow(mDB, this, e);
			}
		}
		}
	}
	
	/**
	 * Deletes a trust object.
	 * 
	 * This function does neither lock the database nor commit the transaction. You have to surround it with
	 * synchronized(this) {
	 * synchronized(mFetcher) {
	 * synchronized(Persistent.transactionLock(mDB)) {
	 *     try { ... removeTrustWithoutCommit(...); Persistent.checkedCommit(mDB, this); }
	 *     catch(RuntimeException e) { Persistent.checkedRollbackAndThrow(mDB, this, e); }
	 * }}}
	 * 
	 * @param truster
	 * @param trustee
	 */
	protected void removeTrustWithoutCommit(OwnIdentity truster, Identity trustee) {
		try {
			try {
				removeTrustWithoutCommit(getTrust(truster, trustee));
			} catch (NotTrustedException e) {
				Logger.error(this, "Cannot remove trust - there is none - from " + truster.getNickname() + " to " + trustee.getNickname());
			} 
		}
		catch(RuntimeException e) {
			Persistent.checkedRollbackAndThrow(mDB, this, e);
		}
	}
	
	/**
	 * 
	 * This function does neither lock the database nor commit the transaction. You have to surround it with
	 * synchronized(this) {
	 * synchronized(mFetcher) {
	 * synchronized(Persistent.transactionLock(mDB)) {
	 *     try { ... setTrustWithoutCommit(...); Persistent.checkedCommit(mDB, this); }
	 *     catch(RuntimeException e) { Persistent.checkedRollbackAndThrow(mDB, this, e); }
	 * }}}
	 * 
	 */
	protected void removeTrustWithoutCommit(Trust trust) {
		trust.deleteWithoutCommit();
		mSubscriptionManager.storeTrustChangedNotificationWithoutCommit(trust, null);
		updateScoresWithoutCommit(trust, null);
	}

	/**
	 * Initializes this OwnIdentity's trust tree without commiting the transaction. 
	 * Meaning : It creates a Score object for this OwnIdentity in its own trust so it can give trust to other Identities. 
	 * 
	 * The score will have a rank of 0, a capacity of 100 (= 100 percent) and a score value of Integer.MAX_VALUE.
	 * 
	 * This function does neither lock the database nor commit the transaction. You have to surround it with
	 * synchronized(Persistent.transactionLock(mDB)) {
	 *     try { ... initTrustTreeWithoutCommit(...); Persistent.checkedCommit(mDB, this); }
	 *     catch(RuntimeException e) { Persistent.checkedRollbackAndThrow(mDB, this, e); }
	 * }
	 *  
	 * @throws DuplicateScoreException if there already is more than one Score for this identity (should never happen)
	 */
	private synchronized void initTrustTreeWithoutCommit(OwnIdentity identity) throws DuplicateScoreException {
		try {
			getScore(identity, identity);
			Logger.error(this, "initTrustTreeWithoutCommit called even though there is already one for " + identity);
			return;
		} catch (NotInTrustTreeException e) {
			final Score score = new Score(this, identity, identity, Integer.MAX_VALUE, 0, 100);
			score.storeWithoutCommit();
			mSubscriptionManager.storeScoreChangedNotificationWithoutCommit(null, score);
		}
	}

	/**
	 * Computes the trustee's Score value according to the trusts it has received and the capacity of its trusters in the specified
	 * trust tree.
	 * 
	 * @param truster The OwnIdentity that owns the trust tree
	 * @param trustee The identity for which the score shall be computed.
	 * @return The new Score of the identity. Integer.MAX_VALUE if the trustee is equal to the truster.
	 * @throws DuplicateScoreException if there already exist more than one {@link Score} objects for the trustee (should never happen)
	 */
	private synchronized int computeScoreValue(OwnIdentity truster, Identity trustee) throws DuplicateScoreException {
		if(trustee == truster)
			return Integer.MAX_VALUE;
		
		int value = 0;
		
		try {
			return getTrust(truster, trustee).getValue();
		}
		catch(NotTrustedException e) { }
		
		for(Trust trust : getReceivedTrusts(trustee)) {
			try {
				final Score trusterScore = getScore(truster, trust.getTruster());
				value += ( trust.getValue() * trusterScore.getCapacity() ) / 100;
			} catch (NotInTrustTreeException e) {}
		}
		return value;
	}
	
	/**
	 * Computes the trustees's rank in the trust tree of the truster.
	 * It gets its best ranked non-zero-capacity truster's rank, plus one.
	 * If it has only received negative trust values from identities which have a non-zero-capacity it gets a rank of Integer.MAX_VALUE (infinite).
	 * If it has only received trust values from identities with rank of Integer.MAX_VALUE it gets a rank of -1.
	 * 
	 * If the tree owner has assigned a trust value to the identity, the rank computation is only done from that value because the score decisions of the
	 * tree owner are always absolute (if you distrust someone, the remote identities should not be allowed to overpower your decision).
	 * 
	 * The purpose of differentiation between Integer.MAX_VALUE and -1 is:
	 * Score objects of identities with rank Integer.MAX_VALUE are kept in the database because WoT will usually "hear" about those identities by seeing them
	 * in the trust lists of trusted identities (with negative trust values). So it must store the trust values to those identities and have a way of telling the
	 * user "this identity is not trusted" by keeping a score object of them.
	 * Score objects of identities with rank -1 are deleted because they are the trustees of distrusted identities and we will not get to the point where we
	 * hear about those identities because the only way of hearing about them is downloading a trust list of a identity with Integer.MAX_VALUE rank - and
	 * we never download their trust lists. 
	 * 
	 * Notice that 0 is included in infinite rank to prevent identities which have only solved introduction puzzles from having a capacity.
	 * 
	 * @param truster The OwnIdentity that owns the trust tree
	 * @return The new Rank if this Identity
	 * @throws DuplicateScoreException if there already exist more than one {@link Score} objects for the trustee (should never happen)
	 */
	private synchronized int computeRank(OwnIdentity truster, Identity trustee) throws DuplicateScoreException {
		if(trustee == truster)
			return 0;
		
		int rank = -1;
		
		try {
			Trust treeOwnerTrust = getTrust(truster, trustee);
			
			if(treeOwnerTrust.getValue() > 0)
				return 1;
			else
				return Integer.MAX_VALUE;
		} catch(NotTrustedException e) { }
		
		for(Trust trust : getReceivedTrusts(trustee)) {
			try {
				Score score = getScore(truster, trust.getTruster());

				if(score.getCapacity() != 0) { // If the truster has no capacity, he can't give his rank
					// A truster only gives his rank to a trustee if he has assigned a strictly positive trust value
					if(trust.getValue() > 0 ) {
						// We give the rank to the trustee if it is better than its current rank or he has no rank yet. 
						if(rank == -1 || score.getRank() < rank)  
							rank = score.getRank();						
					} else {
						// If the trustee has no rank yet we give him an infinite rank. because he is distrusted by the truster.
						if(rank == -1)
							rank = Integer.MAX_VALUE;
					}
				}
			} catch (NotInTrustTreeException e) {}
		}
		
		if(rank == -1)
			return -1;
		else if(rank == Integer.MAX_VALUE)
			return Integer.MAX_VALUE;
		else
			return rank+1;
	}
	
	/**
	 * Begins the import of a trust list. This sets a flag on this WoT which signals that the import of a trust list is in progress.
	 * This speeds up setTrust/removeTrust as the score calculation is only performed when {@link #finishTrustListImport()} is called.
	 * 
	 * ATTENTION: Always take care to call one of {@link #finishTrustListImport()} / {@link #abortTrustListImport(Exception)} / {@link #abortTrustListImport(Exception, LogLevel)}
	 * for each call to this function.
	 * 
	 * Synchronization:
	 * This function does neither lock the database nor commit the transaction. You have to surround it with:
	 * <code>
	 * synchronized(WebOfTrust.this) {
	 * synchronized(mFetcher) {
	 * synchronized(Persistent.transactionLock(mDB)) {
	 *     try { beginTrustListImport(); ... finishTrustListImport(); Persistent.checkedCommit(mDB, this); }
	 *     catch(RuntimeException e) { abortTrustListImport(e); // Does checkedRollback() for you already }
	 * }}}
	 * </code>
	 */
	protected void beginTrustListImport() {
		if(logMINOR) Logger.minor(this, "beginTrustListImport()");
		
		if(mTrustListImportInProgress) {
			abortTrustListImport(new RuntimeException("There was already a trust list import in progress!"));
			mFullScoreComputationNeeded = true;
			computeAllScoresWithoutCommit();
			assert(mFullScoreComputationNeeded == false);
		}
		
		mTrustListImportInProgress = true;
		assert(!mFullScoreComputationNeeded);
		assert(computeAllScoresWithoutCommit()); // The database is intact before the import
	}
	
	/**
	 * See {@link beginTrustListImport} for an explanation of the purpose of this function.
	 * Aborts the import of a trust list import and undoes all changes by it.
	 * 
	 * ATTENTION: In opposite to finishTrustListImport(), which does not commit the transaction, this rolls back the transaction.
	 * ATTENTION: Always take care to call {@link #beginTrustListImport()} for each call to this function.
	 * 
	 * Synchronization:
	 * This function does neither lock the database nor commit the transaction. You have to surround it with:
	 * <code>
	 * synchronized(WebOfTrust.this) {
	 * synchronized(mFetcher) {
	 * synchronized(Persistent.transactionLock(mDB)) {
	 *     try { beginTrustListImport(); ... finishTrustListImport(); Persistent.checkedCommit(mDB, this); }
	 *     catch(RuntimeException e) { abortTrustListImport(e, Logger.LogLevel.ERROR); // Does checkedRollback() for you already }
	 * }}}
	 * </code>
	 * 
	 * @param e The exception which triggered the abort. Will be logged to the Freenet log file.
	 * @param logLevel The {@link LogLevel} to use when logging the abort to the Freenet log file.
	 */
	protected void abortTrustListImport(Exception e, LogLevel logLevel) {
		if(logMINOR) Logger.minor(this, "abortTrustListImport()");
		
		assert(mTrustListImportInProgress);
		mTrustListImportInProgress = false;
		mFullScoreComputationNeeded = false;
		Persistent.checkedRollback(mDB, this, e, logLevel);
		assert(computeAllScoresWithoutCommit()); // Test rollback.
	}
	
	/**
	 * See {@link beginTrustListImport} for an explanation of the purpose of this function.
	 * Aborts the import of a trust list import and undoes all changes by it.
	 * 
	 * ATTENTION: In opposite to finishTrustListImport(), which does not commit the transaction, this rolls back the transaction.
	 * ATTENTION: Always take care to call {@link #beginTrustListImport()} for each call to this function.
	 * 
	 * Synchronization:
	 * This function does neither lock the database nor commit the transaction. You have to surround it with:
	 * <code>
	 * synchronized(WebOfTrust.this) {
	 * synchronized(mFetcher) {
	 * synchronized(Persistent.transactionLock(mDB)) {
	 *     try { beginTrustListImport(); ... finishTrustListImport(); Persistent.checkedCommit(mDB, this); }
	 *     catch(RuntimeException e) { abortTrustListImport(e); // Does checkedRollback() for you already }
	 * }}}
	 * </code>
	 * 
	 * @param e The exception which triggered the abort. Will be logged to the Freenet log file with log level {@link LogLevel.ERROR}
	 */
	protected void abortTrustListImport(Exception e) {
		abortTrustListImport(e, Logger.LogLevel.ERROR);
	}
	
	/**
	 * See {@link beginTrustListImport} for an explanation of the purpose of this function.
	 * Finishes the import of the current trust list and performs score computation. 
	 * 
	 * ATTENTION: In opposite to abortTrustListImport(), which rolls back the transaction, this does NOT commit the transaction. You have to do it!
	 * ATTENTION: Always take care to call {@link #beginTrustListImport()} for each call to this function.
	 * 
	 * Synchronization:
	 * This function does neither lock the database nor commit the transaction. You have to surround it with:
	 * <code>
	 * synchronized(WebOfTrust.this) {
	 * synchronized(mFetcher) {
	 * synchronized(Persistent.transactionLock(mDB)) {
	 *     try { beginTrustListImport(); ... finishTrustListImport(); Persistent.checkedCommit(mDB, this); }
	 *     catch(RuntimeException e) { abortTrustListImport(e); // Does checkedRollback() for you already }
	 * }}}
	 * </code>
	 */
	protected void finishTrustListImport() {
		if(logMINOR) Logger.minor(this, "finishTrustListImport()");
		
		if(!mTrustListImportInProgress) {
			Logger.error(this, "There was no trust list import in progress!");
			return;
		}
		
		if(mFullScoreComputationNeeded) {
			computeAllScoresWithoutCommit();
			assert(!mFullScoreComputationNeeded); // It properly clears the flag
			assert(computeAllScoresWithoutCommit()); // computeAllScoresWithoutCommit() is stable
		}
		else
			assert(computeAllScoresWithoutCommit()); // Verify whether updateScoresWithoutCommit worked.
		
		mTrustListImportInProgress = false;
	}
	
	/**
	 * Updates all trust trees which are affected by the given modified score.
	 * For understanding how score calculation works you should first read {@link #computeAllScoresWithoutCommit()}
	 * 
	 * This function does neither lock the database nor commit the transaction. You have to surround it with
	 * synchronized(this) {
	 * synchronized(mFetcher) {
	 * synchronized(Persistent.transactionLock(mDB)) {
	 *     try { ... updateScoreWithoutCommit(...); Persistent.checkedCommit(mDB, this); }
	 *     catch(RuntimeException e) { Persistent.checkedRollbackAndThrow(mDB, this, e);; }
	 * }}}
	 */
	private void updateScoresWithoutCommit(final Trust oldTrust, final Trust newTrust) {
		if(logMINOR) Logger.minor(this, "Doing an incremental computation of all Scores...");
		
		final long beginTime = CurrentTimeUTC.getInMillis();
		// We only include the time measurement if we actually do something.
		// If we figure out that a full score recomputation is needed just by looking at the initial parameters, the measurement won't be included.
		boolean includeMeasurement = false;
		
		final boolean trustWasCreated = (oldTrust == null);
		final boolean trustWasDeleted = (newTrust == null);
		final boolean trustWasModified = !trustWasCreated && !trustWasDeleted;
		
		if(trustWasCreated && trustWasDeleted)
			throw new NullPointerException("No old/new trust specified.");
		
		if(trustWasModified && oldTrust.getTruster() != newTrust.getTruster())
			throw new IllegalArgumentException("oldTrust has different truster, oldTrust:" + oldTrust + "; newTrust: " + newTrust);
		
		if(trustWasModified && oldTrust.getTrustee() != newTrust.getTrustee())
			throw new IllegalArgumentException("oldTrust has different trustee, oldTrust:" + oldTrust + "; newTrust: " + newTrust);
		
		// We cannot iteratively REMOVE an inherited rank from the trustees because we don't know whether there is a circle in the trust values
		// which would make the current identity get its old rank back via the circle: computeRank searches the trusters of an identity for the best
		// rank, if we remove the rank from an identity, all its trustees will have a better rank and if one of them trusts the original identity
		// then this function would run into an infinite loop. Decreasing or incrementing an existing rank is possible with this function because
		// the rank received from the trustees will always be higher (that is exactly 1 more) than this identities rank.
		if(trustWasDeleted) { 
			mFullScoreComputationNeeded = true;
		}

		if(!mFullScoreComputationNeeded && (trustWasCreated || trustWasModified)) {
			includeMeasurement = true; 
			
			for(OwnIdentity treeOwner : getAllOwnIdentities()) {
				try {
					// Throws to abort the update of the trustee's score: If the truster has no rank or capacity in the tree owner's view then we don't need to update the trustee's score.
					if(getScore(treeOwner, newTrust.getTruster()).getCapacity() == 0)
						continue;
				} catch(NotInTrustTreeException e) {
					continue;
				}
				
				// See explanation above "We cannot iteratively REMOVE an inherited rank..."
				if(trustWasModified && oldTrust.getValue() > 0 && newTrust.getValue() <= 0) {
					mFullScoreComputationNeeded = true;
					break;
				}
				
				final LinkedList<Trust> unprocessedEdges = new LinkedList<Trust>();
				unprocessedEdges.add(newTrust);

				while(!unprocessedEdges.isEmpty()) {
					final Trust trust = unprocessedEdges.removeFirst();
					final Identity trustee = trust.getTrustee();
					
					if(trustee == treeOwner)
						continue;

					Score currentStoredTrusteeScore;

					boolean scoreExistedBefore;
					
					try {
						currentStoredTrusteeScore = getScore(treeOwner, trustee);
						scoreExistedBefore = true;
					} catch(NotInTrustTreeException e) {
						scoreExistedBefore = false;
						currentStoredTrusteeScore = new Score(this, treeOwner, trustee, 0, -1, 0);
					}
					
					final Score oldScore = currentStoredTrusteeScore.clone();
					boolean oldShouldFetch = shouldFetchIdentity(trustee);
					
					final int newScoreValue = computeScoreValue(treeOwner, trustee); 
					final int newRank = computeRank(treeOwner, trustee);
					final int newCapacity = computeCapacity(treeOwner, trustee, newRank);
					final Score newScore = new Score(this, treeOwner, trustee, newScoreValue, newRank, newCapacity);

					// Normally we couldn't detect the following two cases due to circular trust values. However, if an own identity assigns a trust value,
					// the rank and capacity are always computed based on the trust value of the own identity so we must also check this here:

					if((oldScore.getRank() >= 0 && oldScore.getRank() < Integer.MAX_VALUE) // It had an inheritable rank
							&& (newScore.getRank() == -1 || newScore.getRank() == Integer.MAX_VALUE)) { // It has no inheritable rank anymore
						mFullScoreComputationNeeded = true;
						break;
					}
					
					if(oldScore.getCapacity() > 0 && newScore.getCapacity() == 0) {
						mFullScoreComputationNeeded = true;
						break;
					}
					
					// We are OK to update it now. We must not update the values of the stored score object before determining whether we need
					// a full score computation - the full computation needs the old values of the object.
					
					currentStoredTrusteeScore.setValue(newScore.getScore());
					currentStoredTrusteeScore.setRank(newScore.getRank());
					currentStoredTrusteeScore.setCapacity(newScore.getCapacity());
					
					// Identities should not get into the queue if they have no rank, see the large if() about 20 lines below
					assert(currentStoredTrusteeScore.getRank() >= 0); 
					
					if(currentStoredTrusteeScore.getRank() >= 0) {
						currentStoredTrusteeScore.storeWithoutCommit();
						mSubscriptionManager.storeScoreChangedNotificationWithoutCommit(scoreExistedBefore ? oldScore : null, currentStoredTrusteeScore);
					}
					
					// If fetch status changed from false to true, we need to start fetching it
					// If the capacity changed from 0 to positive, we need to refetch the current edition: Identities with capacity 0 cannot
					// cause new identities to be imported from their trust list, capacity > 0 allows this.
					// If the fetch status changed from true to false, we need to stop fetching it
					if((!oldShouldFetch || (oldScore.getCapacity()== 0 && newScore.getCapacity() > 0)) && shouldFetchIdentity(trustee)) { 
						if(!oldShouldFetch)
							if(logDEBUG) Logger.debug(this, "Fetch status changed from false to true, refetching " + trustee);
						else
							if(logDEBUG) Logger.debug(this, "Capacity changed from 0 to " + newScore.getCapacity() + ", refetching" + trustee);

						trustee.markForRefetch();
						trustee.storeWithoutCommit();
						
						// We don't notify clients about this because the WOT fetch state is of little interest to them, they determine theirs from the Score
						// mSubscriptionManager.storeIdentityChangedNotificationWithoutCommit(trustee);

						mFetcher.storeStartFetchCommandWithoutCommit(trustee);
					}
					else if(oldShouldFetch && !shouldFetchIdentity(trustee)) {
						if(logDEBUG) Logger.debug(this, "Fetch status changed from true to false, aborting fetch of " + trustee);

						mFetcher.storeAbortFetchCommandWithoutCommit(trustee);
					}
					
					// If the rank or capacity changed then the trustees might be affected because the could have inherited theirs
					if(oldScore.getRank() != newScore.getRank() || oldScore.getCapacity() != newScore.getCapacity()) {
						// If this identity has no capacity or no rank then it cannot affect its trustees:
						// (- If it had none and it has none now then there is none which can be inherited, this is obvious)
						// - If it had one before and it was removed, this algorithm will have aborted already because a full computation is needed
						if(newScore.getCapacity() > 0 || (newScore.getRank() >= 0 && newScore.getRank() < Integer.MAX_VALUE)) {
							// We need to update the trustees of trustee
							for(Trust givenTrust : getGivenTrusts(trustee)) {
								unprocessedEdges.add(givenTrust);
							}
						}
					}
				}
				
				if(mFullScoreComputationNeeded)
					break;
			}
		}	
		
		if(includeMeasurement) {
			++mIncrementalScoreRecomputationCount;
			mIncrementalScoreRecomputationMilliseconds += CurrentTimeUTC.getInMillis() - beginTime;
		}
		
		if(logMINOR) {
			final String time = includeMeasurement ?
							("Stats: Amount: " + mIncrementalScoreRecomputationCount + "; Avg Time:" + getAverageIncrementalScoreRecomputationTime() + "s")
							: ("Time not measured: Computation was aborted before doing anything.");
			
			if(!mFullScoreComputationNeeded)
				Logger.minor(this, "Incremental computation of all Scores finished. " + time);
			else
				Logger.minor(this, "Incremental computation of all Scores not possible, full computation is needed. " + time);
		}
		
		if(!mTrustListImportInProgress) {
			if(mFullScoreComputationNeeded) {
				// TODO: Optimization: This uses very much CPU and memory. Write a partial computation function...
				// TODO: Optimization: While we do not have a partial computation function, we could at least optimize computeAllScores to NOT
				// keep all objects in memory etc.
				computeAllScoresWithoutCommit();
				assert(computeAllScoresWithoutCommit()); // computeAllScoresWithoutCommit is stable
			} else {
				assert(computeAllScoresWithoutCommit()); // This function worked correctly.
			}
		} else { // a trust list import is in progress
			// We not do the following here because it would cause too much CPU usage during debugging: Trust lists are large and therefore 
			// updateScoresWithoutCommit is called often during import of a single trust list
			// assert(computeAllScoresWithoutCommit());
		}
	}

	
	/* Client interface functions */
	
	public synchronized Identity addIdentity(String requestURI) throws MalformedURLException, InvalidParameterException {
		try {
			getIdentityByURI(requestURI);
			throw new InvalidParameterException("We already have this identity");
		}
		catch(UnknownIdentityException e) {
			final Identity identity = new Identity(this, requestURI, null, false);
			synchronized(Persistent.transactionLock(mDB)) {
				try {
					identity.storeWithoutCommit();
					mSubscriptionManager.storeIdentityChangedNotificationWithoutCommit(null, identity);
					Persistent.checkedCommit(mDB, this);
				} catch(RuntimeException e2) {
					Persistent.checkedRollbackAndThrow(mDB, this, e2); 
				}
			}

			// The identity hasn't received a trust value. Therefore, there is no reason to fetch it and we don't notify the IdentityFetcher.
			// TODO: Document this function and the UI which uses is to warn the user that the identity won't be fetched without trust.
			
			Logger.normal(this, "addIdentity(): " + identity);
			return identity;
		}
	}
	
	public OwnIdentity createOwnIdentity(String nickName, boolean publishTrustList, String context)
		throws MalformedURLException, InvalidParameterException {
		
		FreenetURI[] keypair = getPluginRespirator().getHLSimpleClient().generateKeyPair(WOT_NAME);
		return createOwnIdentity(keypair[0], nickName, publishTrustList, context);
	}

	/**
	 * @param context A context with which you want to use the identity. Null if you want to add it later.
	 */
	public synchronized OwnIdentity createOwnIdentity(FreenetURI insertURI, String nickName,
			boolean publishTrustList, String context) throws MalformedURLException, InvalidParameterException {
		
<<<<<<< HEAD
		synchronized(mSubscriptionManager) {
=======
		synchronized(mFetcher) { // For beginTrustListImport()/setTrustWithoutCommit()
>>>>>>> b3bd3787
		synchronized(Persistent.transactionLock(mDB)) {
			OwnIdentity identity;
			
			try {
				identity = getOwnIdentityByURI(insertURI);
				throw new InvalidParameterException("The URI you specified is already used by the own identity " +
						identity.getNickname() + ".");
			}
			catch(UnknownIdentityException uie) {
				identity = new OwnIdentity(this, insertURI, nickName, publishTrustList);
				
				if(context != null)
					identity.addContext(context);
				
				if(publishTrustList) {
					identity.addContext(IntroductionPuzzle.INTRODUCTION_CONTEXT); /* TODO: make configureable */
					identity.setProperty(IntroductionServer.PUZZLE_COUNT_PROPERTY, Integer.toString(IntroductionServer.DEFAULT_PUZZLE_COUNT));
				}
				
				try {
					identity.storeWithoutCommit();
					mSubscriptionManager.storeIdentityChangedNotificationWithoutCommit(null, identity);
					initTrustTreeWithoutCommit(identity);
					
					beginTrustListImport();

					// Incremental score computation has proven to be very very slow when creating identities so we just schedule a full computation.
					mFullScoreComputationNeeded = true;
					
					for(String seedURI : SEED_IDENTITIES) {
						try {
							setTrustWithoutCommit(identity, getIdentityByURI(seedURI), (byte)100, "Automatically assigned trust to a seed identity.");
						} catch(UnknownIdentityException e) {
							Logger.error(this, "SHOULD NOT HAPPEN: Seed identity not known: " + e);
						}
					}
					
					finishTrustListImport();
					Persistent.checkedCommit(mDB, this);
					
					if(mIntroductionClient != null)
						mIntroductionClient.nextIteration(); // This will make it fetch more introduction puzzles.
					
					if(logDEBUG) Logger.debug(this, "Successfully created a new OwnIdentity (" + identity.getNickname() + ")");
					return identity;
				}
				catch(RuntimeException e) {
					abortTrustListImport(e); // Rolls back for us
					throw e; // Satisfy the compiler
				}
			}
		}
		}
	}
	
	/**
	 * This "deletes" an {@link OwnIdentity} by replacing it with an {@link Identity}.
	 * 
	 * The {@link OwnIdentity} is not deleted because this would be a security issue:
	 * If other {@link OwnIdentity}s have assigned a trust value to it, the trust value would be gone if there is no {@link Identity} object to be the target
	 * 
	 * @param id The {@link Identity.IdentityID} of the identity.
	 * @throws UnknownIdentityException If there is no {@link OwnIdentity} with the given ID. Also thrown if a non-own identity exists with the given ID.
	 */
	public synchronized void deleteOwnIdentity(String id) throws UnknownIdentityException {
		Logger.normal(this, "deleteOwnIdentity(): Starting... ");
		
		synchronized(mPuzzleStore) {
		synchronized(mFetcher) {
		synchronized(mSubscriptionManager) {
		synchronized(Persistent.transactionLock(mDB)) {
			final OwnIdentity oldIdentity = getOwnIdentityByID(id);
			
			try {
				Logger.normal(this, "Deleting an OwnIdentity by converting it to a non-own Identity: " + oldIdentity);

				// We don't need any score computations to happen (explanation will follow below) so we don't need the following: 
				/* beginTrustListImport(); */

				// This function messes with the score graph manually so it is a good idea to check whether it is intact before and afterwards.
				assert(computeAllScoresWithoutCommit());

				final Identity newIdentity;
				
				try {
					newIdentity = new Identity(this, oldIdentity.getRequestURI(), oldIdentity.getNickname(), oldIdentity.doesPublishTrustList());
				} catch(MalformedURLException e) { // The data was taken from the OwnIdentity so this shouldn't happen
					throw new RuntimeException(e);
				} catch (InvalidParameterException e) { // The data was taken from the OwnIdentity so this shouldn't happen
					throw new RuntimeException(e);
				}
				
				newIdentity.setContexts(oldIdentity.getContexts());
				newIdentity.setProperties(oldIdentity.getProperties());
				
				try {
					newIdentity.setEdition(oldIdentity.getEdition());
				} catch (InvalidParameterException e) { // The data was taken from old identity so this shouldn't happen
					throw new RuntimeException(e);
				}
				
				// In theory we do not need to re-fetch the current trust list edition:
				// The trust list of an own identity is always stored completely in the database, i.e. all trustees exist.
				// HOWEVER if the user had used the restoreOwnIdentity feature and then used this function, it might be the case that
				// the current edition of the old OwndIdentity was not fetched yet.
				// So we set the fetch state to FetchState.Fetched if the oldIdentity's fetch state was like that as well.
				if(oldIdentity.getCurrentEditionFetchState() == FetchState.Fetched) {
					newIdentity.onFetched(oldIdentity.getLastFetchedDate());
				}
				// An else to set the fetch state to FetchState.NotFetched is not necessary, newIdentity.setEdition() did that already.

				newIdentity.storeWithoutCommit();

				// Copy all received trusts.
				// We don't have to modify them because they are user-assigned values and the assignment
				// of the user does not change just because the type of the identity changes.
				for(Trust oldReceivedTrust : getReceivedTrusts(oldIdentity)) {
					Trust newReceivedTrust;
					try {
						newReceivedTrust = new Trust(this, oldReceivedTrust.getTruster(), newIdentity,
								oldReceivedTrust.getValue(), oldReceivedTrust.getComment());
					} catch (InvalidParameterException e) { // The data was taken from the old Trust so this shouldn't happen
						throw new RuntimeException(e);
					}

					// The following assert() cannot be added because it would always fail:
					// It would implicitly trigger oldIdentity.equals(identity) which is not the case:
					// Certain member values such as the edition might not be equal.
					/* assert(newReceivedTrust.equals(oldReceivedTrust)); */

					oldReceivedTrust.deleteWithoutCommit();
					newReceivedTrust.storeWithoutCommit();
				}

				assert(getReceivedTrusts(oldIdentity).size() == 0);

				// Copy all received scores.
				// We don't have to modify them because the rating of the identity from the perspective of a
				// different own identity should NOT be dependent upon whether it is an own identity or not.
				for(Score oldScore : getScores(oldIdentity)) {
					Score newScore = new Score(this, oldScore.getTruster(), newIdentity, oldScore.getScore(),
							oldScore.getRank(), oldScore.getCapacity());

					// The following assert() cannot be added because it would always fail:
					// It would implicitly trigger oldIdentity.equals(identity) which is not the case:
					// Certain member values such as the edition might not be equal.
					/* assert(newScore.equals(oldScore)); */

					oldScore.deleteWithoutCommit();
					newScore.storeWithoutCommit();
				}

				assert(getScores(oldIdentity).size() == 0);

				// Delete all given scores:
				// Non-own identities do not assign scores to other identities so we can just delete them.
				for(Score oldScore : getGivenScores(oldIdentity)) {
					final Identity trustee = oldScore.getTrustee();
					final boolean oldShouldFetchTrustee = shouldFetchIdentity(trustee);
					
					oldScore.deleteWithoutCommit();
					
					// If the OwnIdentity which we are converting was the only source of trust to the trustee
					// of this Score value, the should-fetch state of the trustee might change to false.
					if(oldShouldFetchTrustee && shouldFetchIdentity(trustee) == false) {
						mFetcher.storeAbortFetchCommandWithoutCommit(trustee);
					}
				}
				
				assert(getGivenScores(oldIdentity).size() == 0);

				// Copy all given trusts:
				// We don't have to use the removeTrust/setTrust functions because the score graph does not need updating:
				// - To the rating of the converted identity in the score graphs of other own identities it is irrelevant
				//   whether it is an own identity or not. The rating should never depend on whether it is an own identity!
				// - Non-own identities do not have a score graph. So the score graph of the converted identity is deleted
				//   completely and therefore it does not need to be updated.
				for(Trust oldGivenTrust : getGivenTrusts(oldIdentity)) {
					Trust newGivenTrust;
					try {
						newGivenTrust = new Trust(this, newIdentity, oldGivenTrust.getTrustee(),
								oldGivenTrust.getValue(), oldGivenTrust.getComment());
					} catch (InvalidParameterException e) { // The data was taken from the old Trust so this shouldn't happen
						throw new RuntimeException(e);
					}

					// The following assert() cannot be added because it would always fail:
					// It would implicitly trigger oldIdentity.equals(identity) which is not the case:
					// Certain member values such as the edition might not be equal.
					/* assert(newGivenTrust.equals(oldGivenTrust)); */

					oldGivenTrust.deleteWithoutCommit();
					newGivenTrust.storeWithoutCommit();
				}

				mPuzzleStore.onIdentityDeletion(oldIdentity);
				mFetcher.storeAbortFetchCommandWithoutCommit(oldIdentity);
				// NOTICE:
				// If the fetcher did store a db4o object reference to the identity, we would have to trigger command processing
				// now to prevent leakage of the identity object.
				// But the fetcher does NOT store a db4o object reference to the given identity. It stores its ID as String only.
				// Therefore, it is OK that the fetcher does not immediately process the commands now.

				oldIdentity.deleteWithoutCommit();

				mFetcher.storeStartFetchCommandWithoutCommit(newIdentity);
				
				mSubscriptionManager.storeIdentityChangedNotificationWithoutCommit(oldIdentity, newIdentity);

				// This function messes with the score graph manually so it is a good idea to check whether it is intact before and afterwards.
				assert(computeAllScoresWithoutCommit());

				Persistent.checkedCommit(mDB, this);
			}
			catch(RuntimeException e) {
				Persistent.checkedRollbackAndThrow(mDB, this, e);
			}
		}
		}
		}
		}
		
		Logger.normal(this, "deleteOwnIdentity(): Finished.");
	}

	/**
	 * NOTICE: When changing this function, please also take care of {@link OwnIdentity.isRestoreInProgress()}
	 */
	public synchronized void restoreOwnIdentity(FreenetURI insertFreenetURI) throws MalformedURLException, InvalidParameterException {
		Logger.normal(this, "restoreOwnIdentity(): Starting... ");
		
		OwnIdentity identity;
		
		synchronized(mPuzzleStore) {
		synchronized(mFetcher) {
		synchronized(mSubscriptionManager) {
		synchronized(Persistent.transactionLock(mDB)) {
			try {
				long edition = 0;
				
				try {
					edition = Math.max(edition, insertFreenetURI.getEdition());
				} catch(IllegalStateException e) {
					// The user supplied URI did not have an edition specified
				}
				
				try { // Try replacing an existing non-own version of the identity with an OwnIdentity
					Identity oldIdentity = getIdentityByURI(insertFreenetURI);
					
					if(oldIdentity instanceof OwnIdentity)
						throw new InvalidParameterException("There is already an own identity with the given URI pair.");
					
					Logger.normal(this, "Restoring an already known identity from Freenet: " + oldIdentity);
					
					// Normally, one would expect beginTrustListImport() to happen close to the actual trust list changes later on in this function.
					// But beginTrustListImport() contains an assert(computeAllScoresWithoutCommit()) and that call to the score computation reference
					// implementation will fail if two identities with the same ID exist.
					// This would be the case later on - we cannot delete the non-own version of the OwnIdentity before we modified the trust graph
					// but we must also store the own version to be able to modify the trust graph.
					beginTrustListImport();
					
					// We already have fetched this identity as a stranger's one. We need to update the database.
					identity = new OwnIdentity(this, insertFreenetURI, oldIdentity.getNickname(), oldIdentity.doesPublishTrustList());
					
					/* We re-fetch the most recent edition to make sure all trustees are imported */
					edition = Math.max(edition, oldIdentity.getEdition());
					identity.restoreEdition(edition, oldIdentity.getLastFetchedDate());
				
					identity.setContexts(oldIdentity.getContexts());
					identity.setProperties(oldIdentity.getProperties());
					
					identity.storeWithoutCommit();
					initTrustTreeWithoutCommit(identity);
	
					// Copy all received trusts.
					// We don't have to modify them because they are user-assigned values and the assignment
					// of the user does not change just because the type of the identity changes.
					for(Trust oldReceivedTrust : getReceivedTrusts(oldIdentity)) {
						Trust newReceivedTrust = new Trust(this, oldReceivedTrust.getTruster(), identity,
								oldReceivedTrust.getValue(), oldReceivedTrust.getComment());
						
						// The following assert() cannot be added because it would always fail:
						// It would implicitly trigger oldIdentity.equals(identity) which is not the case:
						// Certain member values such as the edition might not be equal.
						/* assert(newReceivedTrust.equals(oldReceivedTrust)); */
						
						oldReceivedTrust.deleteWithoutCommit();
						newReceivedTrust.storeWithoutCommit();
					}
					
					assert(getReceivedTrusts(oldIdentity).size() == 0);
		
					// Copy all received scores.
					// We don't have to modify them because the rating of the identity from the perspective of a
					// different own identity should NOT be dependent upon whether it is an own identity or not.
					for(Score oldScore : getScores(oldIdentity)) {
						Score newScore = new Score(this, oldScore.getTruster(), identity, oldScore.getScore(),
								oldScore.getRank(), oldScore.getCapacity());
						
						// The following assert() cannot be added because it would always fail:
						// It would implicitly trigger oldIdentity.equals(identity) which is not the case:
						// Certain member values such as the edition might not be equal.
						/* assert(newScore.equals(oldScore)); */
						
						oldScore.deleteWithoutCommit();
						newScore.storeWithoutCommit();
						
						// Nothing has changed about the actual score so we do not notify.
						// mSubscriptionManager.storeScoreChangedNotificationWithoutCommit(oldScore, newScore);
					}
					
					assert(getScores(oldIdentity).size() == 0);
					
					// What we do NOT have to deal with is the given scores of the old identity:
					// Given scores do NOT exist for non-own identities, so there are no old ones to update.
					// Of cause there WILL be scores because it is an own identity now.
					// They will be created automatically when updating the given trusts
					// - so thats what we will do now.
					
					// Update all given trusts
					for(Trust givenTrust : getGivenTrusts(oldIdentity)) {
						// TODO: Instead of using the regular removeTrustWithoutCommit on all trust values, we could:
						// - manually delete the old Trust objects from the database
						// - manually store the new trust objects
						// - Realize that only the trust graph of the restored identity needs to be updated and write an optimized version
						// of setTrustWithoutCommit which deals with that.
						// But before we do that, we should first do the existing possible optimization of removeTrustWithoutCommit:
						// To get rid of removeTrustWithoutCommit always triggering a FULL score recomputation and instead make
						// it only update the parts of the trust graph which are affected.
						// Maybe the optimized version is fast enough that we don't have to do the optimization which this TODO suggests.
						removeTrustWithoutCommit(givenTrust);
						setTrustWithoutCommit(identity, givenTrust.getTrustee(), givenTrust.getValue(), givenTrust.getComment());
					}
					
					// We do not call finishTrustListImport() now: It might trigger execution of computeAllScoresWithoutCommit
					// which would re-create scores of the old identity. We later call it AFTER deleting the old identity.
					/* finishTrustListImport(); */
		
					mPuzzleStore.onIdentityDeletion(oldIdentity);
					mFetcher.storeAbortFetchCommandWithoutCommit(oldIdentity);
					// NOTICE:
					// If the fetcher did store a db4o object reference to the identity, we would have to trigger command processing
					// now to prevent leakage of the identity object.
					// But the fetcher does NOT store a db4o object reference to the given identity. It stores its ID as String only.
					// Therefore, it is OK that the fetcher does not immediately process the commands now.
					
					oldIdentity.deleteWithoutCommit();
					
					finishTrustListImport();
					
					mSubscriptionManager.storeIdentityChangedNotificationWithoutCommit(oldIdentity, identity);
				} catch (UnknownIdentityException e) { // The identity did NOT exist as non-own identity yet so we can just create an OwnIdentity and store it.
					identity = new OwnIdentity(this, insertFreenetURI, null, false);
					
					Logger.normal(this, "Restoring not-yet-known identity from Freenet: " + identity);
					
					identity.restoreEdition(edition, null);
					
					// Store the new identity
					identity.storeWithoutCommit();
					initTrustTreeWithoutCommit(identity);
					
					mSubscriptionManager.storeIdentityChangedNotificationWithoutCommit(null, identity);
				}
				
				mFetcher.storeStartFetchCommandWithoutCommit(identity);

				// This function messes with the trust graph manually so it is a good idea to check whether it is intact afterwards.
				assert(computeAllScoresWithoutCommit());
				
				Persistent.checkedCommit(mDB, this);
			}
			catch(RuntimeException e) {
				if(mTrustListImportInProgress) { // We don't execute beginTrustListImport() in all code paths of this function
					abortTrustListImport(e); // Does rollback for us
					throw e;
				} else {
					Persistent.checkedRollbackAndThrow(mDB, this, e);
				}
			}
		}
		}
		}
		}
		
		Logger.normal(this, "restoreOwnIdentity(): Finished.");
	}

	public synchronized void setTrust(String ownTrusterID, String trusteeID, byte value, String comment)
		throws UnknownIdentityException, NumberFormatException, InvalidParameterException {
		
		final OwnIdentity truster = getOwnIdentityByID(ownTrusterID);
		Identity trustee = getIdentityByID(trusteeID);
		
		setTrust(truster, trustee, value, comment);
	}
	
	public synchronized void removeTrust(String ownTrusterID, String trusteeID) throws UnknownIdentityException {
		final OwnIdentity truster = getOwnIdentityByID(ownTrusterID);
		final Identity trustee = getIdentityByID(trusteeID);

		synchronized(mFetcher) {
		synchronized(Persistent.transactionLock(mDB)) {
			try  {
				removeTrustWithoutCommit(truster, trustee);
				Persistent.checkedCommit(mDB, this);
			}
			catch(RuntimeException e) {
				Persistent.checkedRollbackAndThrow(mDB, this, e);
			}
		}
		}
	}
	
	/**
	 * Enables or disables the publishing of the trust list of an {@link OwnIdentity}.
	 * The trust list contains all trust values which the OwnIdentity has assigned to other identities.
	 * 
	 * @see OwnIdentity#setPublishTrustList(boolean)
	 * @param ownIdentityID The {@link Identity.IdentityID} of the {@link OwnIdentity} you want to modify.
	 * @param publishTrustList Whether to publish the trust list. 
	 * @throws UnknownIdentityException If there is no {@link OwnIdentity} with the given {@link Identity.IdentityID}.
	 */
	public synchronized void setPublishTrustList(final String ownIdentityID, final boolean publishTrustList) throws UnknownIdentityException {
		final OwnIdentity identity = getOwnIdentityByID(ownIdentityID);
		final OwnIdentity oldIdentity = identity.clone(); // For the SubscriptionManager
		
		synchronized(mSubscriptionManager) {
		synchronized(Persistent.transactionLock(mDB)) {
			try {
				identity.setPublishTrustList(publishTrustList);
				mSubscriptionManager.storeIdentityChangedNotificationWithoutCommit(oldIdentity, identity);
				identity.storeAndCommit();
			} catch(RuntimeException e) {
				Persistent.checkedRollbackAndThrow(mDB, this, e);
			}
		}
		}
		
		Logger.normal(this, "setPublishTrustList to " + publishTrustList + " for " + identity);
	}
	
	/**
	 * Enables or disables the publishing of {@link IntroductionPuzzle}s for an {@link OwnIdentity}.
	 * 
	 * If publishIntroductionPuzzles==true adds, if false removes:
	 * - the context {@link IntroductionPuzzle.INTRODUCTION_CONTEXT}
	 * - the property {@link IntroductionServer.PUZZLE_COUNT_PROPERTY} with the value {@link IntroductionServer.DEFAULT_PUZZLE_COUNT}
	 * 
	 * @param ownIdentityID The {@link Identity.IdentityID} of the {@link OwnIdentity} you want to modify.
	 * @param publishIntroductionPuzzles Whether to publish introduction puzzles. 
	 * @throws UnknownIdentityException If there is no identity with the given ownIdentityID
	 * @throws InvalidParameterException If {@link OwnIdentity#doesPublishTrustList()} returns false on the selected identity: It doesn't make sense for an identity to allow introduction if it doesn't publish a trust list - the purpose of introduction is to add other identities to your trust list.
	 */
	public synchronized void setPublishIntroductionPuzzles(final String ownIdentityID, final boolean publishIntroductionPuzzles) throws UnknownIdentityException, InvalidParameterException {
		final OwnIdentity identity = getOwnIdentityByID(ownIdentityID);
		final OwnIdentity oldIdentity = identity.clone(); // For the SubscriptionManager
		
		if(!identity.doesPublishTrustList())
			throw new InvalidParameterException("An identity must publish its trust list if it wants to publish introduction puzzles!");
		
		synchronized(mSubscriptionManager) {
		synchronized(Persistent.transactionLock(mDB)) {
			try {
				if(publishIntroductionPuzzles) {
					identity.addContext(IntroductionPuzzle.INTRODUCTION_CONTEXT);
					identity.setProperty(IntroductionServer.PUZZLE_COUNT_PROPERTY, Integer.toString(IntroductionServer.DEFAULT_PUZZLE_COUNT));
				} else {
					identity.removeContext(IntroductionPuzzle.INTRODUCTION_CONTEXT);
					identity.removeProperty(IntroductionServer.PUZZLE_COUNT_PROPERTY);
				}
				
				mSubscriptionManager.storeIdentityChangedNotificationWithoutCommit(oldIdentity, identity);
				identity.storeAndCommit();
			} catch(RuntimeException e){
				Persistent.checkedRollbackAndThrow(mDB, this, e);
			}
		}
		}
		
		Logger.normal(this, "Set publishIntroductionPuzzles to " + true + " for " + identity);		
	}
	
	public synchronized void addContext(String ownIdentityID, String newContext) throws UnknownIdentityException, InvalidParameterException {
		final OwnIdentity identity = getOwnIdentityByID(ownIdentityID);
		final OwnIdentity oldIdentity = identity.clone(); // For the SubscriptionManager
		
		synchronized(mSubscriptionManager) {
		synchronized(Persistent.transactionLock(mDB)) {
			try {
				identity.addContext(newContext);
				mSubscriptionManager.storeIdentityChangedNotificationWithoutCommit(oldIdentity, identity);
				identity.storeAndCommit();
			} catch(RuntimeException e){
				Persistent.checkedRollbackAndThrow(mDB, this, e);
			}
		}
		}

		
		if(logDEBUG) Logger.debug(this, "Added context '" + newContext + "' to identity '" + identity.getNickname() + "'");
	}

	public synchronized void removeContext(String ownIdentityID, String context) throws UnknownIdentityException, InvalidParameterException {
		final OwnIdentity identity = getOwnIdentityByID(ownIdentityID);
		final OwnIdentity oldIdentity = identity.clone(); // For the SubscriptionManager
		
		synchronized(mSubscriptionManager) {
		synchronized(Persistent.transactionLock(mDB)) {
			try {
				identity.removeContext(context);
				mSubscriptionManager.storeIdentityChangedNotificationWithoutCommit(oldIdentity, identity);
				identity.storeAndCommit();
			} catch(RuntimeException e){
				Persistent.checkedRollbackAndThrow(mDB, this, e);
			}
		}
		}
		
		if(logDEBUG) Logger.debug(this, "Removed context '" + context + "' from identity '" + identity.getNickname() + "'");
	}
	
	public synchronized String getProperty(String identityID, String property) throws InvalidParameterException, UnknownIdentityException {
		return getIdentityByID(identityID).getProperty(property);
	}

	public synchronized void setProperty(String ownIdentityID, String property, String value) throws UnknownIdentityException, InvalidParameterException {
		final OwnIdentity identity = getOwnIdentityByID(ownIdentityID);
		final OwnIdentity oldIdentity = identity.clone(); // For the SubscriptionManager
		
		synchronized(mSubscriptionManager) {
		synchronized(Persistent.transactionLock(mDB)) {
			try {
				identity.setProperty(property, value);
				mSubscriptionManager.storeIdentityChangedNotificationWithoutCommit(oldIdentity, identity);
				identity.storeAndCommit();
			} catch(RuntimeException e){
				Persistent.checkedRollbackAndThrow(mDB, this, e);
			}
		}
		}
		
		if(logDEBUG) Logger.debug(this, "Added property '" + property + "=" + value + "' to identity '" + identity.getNickname() + "'");
	}
	
	public synchronized void removeProperty(String ownIdentityID, String property) throws UnknownIdentityException, InvalidParameterException {
		final OwnIdentity identity = getOwnIdentityByID(ownIdentityID);
		final OwnIdentity oldIdentity = identity.clone(); // For the SubscriptionManager
		
		synchronized(mSubscriptionManager) {
		synchronized(Persistent.transactionLock(mDB)) {
			try {
				identity.removeProperty(property);
				mSubscriptionManager.storeIdentityChangedNotificationWithoutCommit(oldIdentity, identity);
				identity.storeAndCommit();
			} catch(RuntimeException e){
				Persistent.checkedRollbackAndThrow(mDB, this, e);
			}
		}
		}
		
		if(logDEBUG) Logger.debug(this, "Removed property '" + property + "' from identity '" + identity.getNickname() + "'");
	}

	public String getVersion() {
		return Version.getMarketingVersion();
	}
	
	public long getRealVersion() {
		return Version.getRealVersion();
	}

	public String getString(String key) {
	    return getBaseL10n().getString(key);
	}
	
	public void setLanguage(LANGUAGE newLanguage) {
        WebOfTrust.l10n = new PluginL10n(this, newLanguage);
        if(logDEBUG) Logger.debug(this, "Set LANGUAGE to: " + newLanguage.isoCode);
	}
	
	public PluginRespirator getPluginRespirator() {
		return mPR;
	}
	
	public ExtObjectContainer getDatabase() {
		return mDB;
	}
	
	public Configuration getConfig() {
		return mConfig;
	}
	
	public SubscriptionManager getSubscriptionManager() {
		return mSubscriptionManager;
	}
	
	public IdentityFetcher getIdentityFetcher() {
		return mFetcher;
	}

	public XMLTransformer getXMLTransformer() {
		return mXMLTransformer;
	}
	
	public IntroductionPuzzleStore getIntroductionPuzzleStore() {
		return mPuzzleStore;
	}

	public IntroductionClient getIntroductionClient() {
		return mIntroductionClient;
	}
	
	protected FCPInterface getFCPInterface() {
		return mFCPInterface;
	}

	public RequestClient getRequestClient() {
		return mRequestClient;
	}

    /**
     * This is where our L10n files are stored.
     * @return Path of our L10n files.
     */
    public String getL10nFilesBasePath() {
        return "plugins/WebOfTrust/l10n/";
    }

    /**
     * This is the mask of our L10n files : lang_en.l10n, lang_de.10n, ...
     * @return Mask of the L10n files.
     */
    public String getL10nFilesMask() {
        return "lang_${lang}.l10n";
    }

    /**
     * Override L10n files are stored on the disk, their names should be explicit
     * we put here the plugin name, and the "override" indication. Plugin L10n
     * override is not implemented in the node yet.
     * @return Mask of the override L10n files.
     */
    public String getL10nOverrideFilesMask() {
        return "WebOfTrust_lang_${lang}.override.l10n";
    }

    /**
     * Get the ClassLoader of this plugin. This is necessary when getting
     * resources inside the plugin's Jar, for example L10n files.
     * @return ClassLoader object
     */
    public ClassLoader getPluginClassLoader() {
        return WebOfTrust.class.getClassLoader();
    }

    /**
     * Access to the current L10n data.
     *
     * @return L10n object.
     */
    public BaseL10n getBaseL10n() {
        return WebOfTrust.l10n.getBase();
    }

    public int getNumberOfFullScoreRecomputations() {
    	return mFullScoreRecomputationCount;
    }
    
    public synchronized double getAverageFullScoreRecomputationTime() {
    	return (double)mFullScoreRecomputationMilliseconds / ((mFullScoreRecomputationCount!= 0 ? mFullScoreRecomputationCount : 1) * 1000); 
    }
    
    public int getNumberOfIncrementalScoreRecomputations() {
    	return mIncrementalScoreRecomputationCount;
    }
    
    public synchronized double getAverageIncrementalScoreRecomputationTime() {
    	return (double)mIncrementalScoreRecomputationMilliseconds / ((mIncrementalScoreRecomputationCount!= 0 ? mIncrementalScoreRecomputationCount : 1) * 1000); 
    }
	
    /**
     * Tests whether two WoT are equal.
     * This is a complex operation in terms of execution time and memory usage and only intended for being used in unit tests.
     */
	public synchronized boolean equals(Object obj) {
		if(obj == this)
			return true;
		
		if(!(obj instanceof WebOfTrust))
			return false;
		
		WebOfTrust other = (WebOfTrust)obj;
		
		synchronized(other) {

		{ // Compare own identities
			final ObjectSet<OwnIdentity> allIdentities = getAllOwnIdentities();
			
			if(allIdentities.size() != other.getAllOwnIdentities().size())
				return false;
			
			for(OwnIdentity identity : allIdentities) {
				try {
					if(!identity.equals(other.getOwnIdentityByID(identity.getID())))
						return false;
				} catch(UnknownIdentityException e) {
					return false;
				}
			}
		}

		{ // Compare identities
			final ObjectSet<Identity> allIdentities = getAllIdentities();
			
			if(allIdentities.size() != other.getAllIdentities().size())
				return false;
			
			for(Identity identity : allIdentities) {
				try {
					if(!identity.equals(other.getIdentityByID(identity.getID())))
						return false;
				} catch(UnknownIdentityException e) {
					return false;
				}
			}
		}
		
		
		{ // Compare trusts
			final ObjectSet<Trust> allTrusts = getAllTrusts();
			
			if(allTrusts.size() != other.getAllTrusts().size())
				return false;
			
			for(Trust trust : allTrusts) {
				try {
					Identity otherTruster = other.getIdentityByID(trust.getTruster().getID());
					Identity otherTrustee = other.getIdentityByID(trust.getTrustee().getID());
					
					if(!trust.equals(other.getTrust(otherTruster, otherTrustee)))
						return false;
				} catch(UnknownIdentityException e) {
					return false;
				} catch(NotTrustedException e) {
					return false;
				}
			}
		}
		
		{ // Compare scores
			final ObjectSet<Score> allScores = getAllScores();
			
			if(allScores.size() != other.getAllScores().size())
				return false;
			
			for(Score score : allScores) {
				try {
					OwnIdentity otherTruster = other.getOwnIdentityByID(score.getTruster().getID());
					Identity otherTrustee = other.getIdentityByID(score.getTrustee().getID());
					
					if(!score.equals(other.getScore(otherTruster, otherTrustee)))
						return false;
				} catch(UnknownIdentityException e) {
					return false;
				} catch(NotInTrustTreeException e) {
					return false;
				}
			}
		}
		
		}
		
		return true;
	}
    
    
}<|MERGE_RESOLUTION|>--- conflicted
+++ resolved
@@ -893,10 +893,7 @@
 	 * Incorrect scores are corrected & stored.
 	 * 
 	 * The function is synchronized and does a transaction, no outer synchronization is needed. 
-<<<<<<< HEAD
-	 * ATTENTION: It is NOT synchronized on the IntroductionPuzzleStore, the IdentityFetcher or the SubscriptionManager. They must NOT be running yet when using this function!
-=======
->>>>>>> b3bd3787
+	 * ATTENTION: It is NOT synchronized on the SubscriptionManager. It must NOT be running yet when using this function!
 	 */
 	protected synchronized void verifyAndCorrectStoredScores() {
 		Logger.normal(this, "Veriying all stored scores ...");
@@ -2762,11 +2759,8 @@
 	public synchronized OwnIdentity createOwnIdentity(FreenetURI insertURI, String nickName,
 			boolean publishTrustList, String context) throws MalformedURLException, InvalidParameterException {
 		
-<<<<<<< HEAD
+		synchronized(mFetcher) { // For beginTrustListImport()/setTrustWithoutCommit()
 		synchronized(mSubscriptionManager) {
-=======
-		synchronized(mFetcher) { // For beginTrustListImport()/setTrustWithoutCommit()
->>>>>>> b3bd3787
 		synchronized(Persistent.transactionLock(mDB)) {
 			OwnIdentity identity;
 			
@@ -3150,7 +3144,6 @@
 		}
 		}
 		}
-		}
 		
 		Logger.normal(this, "restoreOwnIdentity(): Finished.");
 	}
